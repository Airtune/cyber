const std = @import("std");
const builtin = @import("builtin");
const aarch64 = builtin.cpu.arch == .aarch64;
const stdx = @import("stdx");
const t = stdx.testing;
const tcc = @import("tcc");

const fmt = @import("fmt.zig");
const v = fmt.v;
const cy = @import("cyber.zig");
const sema = @import("sema.zig");
const bindings = @import("builtins/bindings.zig");
const Value = cy.Value;
const debug = @import("debug.zig");
const TraceEnabled = @import("build_options").trace;
const HeapObject = cy.HeapObject;
const release = cy.arc.release;
const retain = cy.arc.retain;
const retainObject = cy.arc.retainObject;
const UserVM = cy.UserVM;

const log = stdx.log.scoped(.vm);

const UseGlobalVM = true;
pub const TrackGlobalRC = builtin.mode != .ReleaseFast;
const StdSection = cy.StdSection;

/// Temp buf for toString conversions when the len is known to be small.
var tempU8Buf: [256]u8 = undefined;
var tempU8BufIdx: u32 = undefined;
var tempU8Writer = SliceWriter{ .buf = &tempU8Buf, .idx = &tempU8BufIdx };

/// Going forward, references to gvm should be replaced with pointer access to allow multiple VMs.
/// Once all references are replaced, gvm can be removed and the default VM can be allocated from the heap.
pub var gvm: VM = undefined;

pub fn getUserVM() *UserVM {
    return @ptrCast(*UserVM, &gvm);
}

pub const VM = struct {
    alloc: std.mem.Allocator,
    parser: cy.Parser,
    compiler: cy.VMcompiler,

    /// [Eval context]

    /// Program counter. Pointer to the current instruction data in `ops`.
    pc: [*]cy.OpData,
    /// Current stack frame ptr.
    framePtr: [*]Value,

    /// Value stack.
    stack: []Value,
    stackEndPtr: [*]const Value,

    ops: []cy.OpData,
    consts: []const cy.Const,

    /// Static string data.
    strBuf: []u8,

    /// Holds unique heap string interns (*Astring, *Ustring).
    /// Does not include static strings (those are interned at compile time).
    /// By default, small strings (at most 64 bytes) are interned.
    strInterns: std.StringHashMapUnmanaged(*HeapObject),

    /// Object heap pages.
    heapPages: cy.List(*cy.heap.HeapPage),
    heapFreeHead: ?*HeapObject,

    refCounts: if (TrackGlobalRC) usize else void,

    /// Symbol table used to lookup object methods.
    /// A `SymbolId` indexes into `methodSyms`. If the `mruStructId` matches it uses `mruSym`.
    /// Otherwise, the sym is looked up from the hashmap `methodTable`.
    methodSyms: cy.List(MethodSym),
    methodTable: std.AutoHashMapUnmanaged(ObjectSymKey, MethodSym),

    /// Maps a method signature to a symbol id in `methodSyms`.
    methodSymSigs: std.HashMapUnmanaged(RelFuncSigKey, SymbolId, KeyU64Context, 80),

    /// Regular function symbol table.
    funcSyms: cy.List(FuncSymbolEntry),
    funcSymSigs: std.HashMapUnmanaged(AbsFuncSigKey, SymbolId, KeyU96Context, 80),
    funcSymDetails: cy.List(FuncSymDetail),

    varSyms: cy.List(VarSym),
    varSymSigs: std.HashMapUnmanaged(AbsVarSigKey, SymbolId, KeyU64Context, 80),

    /// Struct fields symbol table.
    fieldSyms: cy.List(FieldSymbolMap),
    fieldTable: std.AutoHashMapUnmanaged(ObjectSymKey, u16),
    fieldSymSignatures: std.StringHashMapUnmanaged(SymbolId),

    /// Structs.
    structs: cy.List(Struct),
    structSignatures: std.HashMapUnmanaged(StructKey, TypeId, KeyU64Context, 80),
    iteratorObjSym: SymbolId,
    pairIteratorObjSym: SymbolId,
    nextObjSym: SymbolId,
    nextPairObjSym: SymbolId,

    /// Tag types.
    tagTypes: cy.List(TagType),
    tagTypeSignatures: std.StringHashMapUnmanaged(TagTypeId),

    /// Tag literals.
    tagLitSyms: cy.List(TagLitSym),
    tagLitSymSignatures: std.StringHashMapUnmanaged(SymbolId),

    u8Buf: cy.ListAligned(u8, 8),
    u8Buf2: cy.ListAligned(u8, 8),

    stackTrace: StackTrace,

    methodSymExtras: cy.List([]const u8),
    debugTable: []const cy.OpDebug,

    curFiber: *cy.Fiber,
    mainFiber: cy.Fiber,

    /// Local to be returned back to eval caller.
    /// 255 indicates no return value.
    endLocal: u8,

    mainUri: []const u8,
    panicType: debug.PanicType,
    panicPayload: debug.PanicPayload,

    trace: if (TraceEnabled) *TraceInfo else void,

    /// Object to pc of instruction that allocated it.
    objectTraceMap: if (builtin.mode == .Debug) std.AutoHashMapUnmanaged(*HeapObject, u32) else void,

    /// Whether this VM is already deinited. Used to skip the next deinit to avoid using undefined memory.
    deinited: bool,

    pub fn init(self: *VM, alloc: std.mem.Allocator) !void {
        self.* = .{
            .alloc = alloc,
            .parser = cy.Parser.init(alloc),
            .compiler = undefined,
            .ops = undefined,
            .consts = undefined,
            .strBuf = undefined,
            .strInterns = .{},
            .stack = &.{},
            .stackEndPtr = undefined,
            .heapPages = .{},
            .heapFreeHead = null,
            .pc = undefined,
            .framePtr = undefined,
            .methodSymExtras = .{},
            .methodSyms = .{},
            .methodSymSigs = .{},
            .methodTable = .{},
            .funcSyms = .{},
            .funcSymSigs = .{},
            .funcSymDetails = .{},
            .varSyms = .{},
            .varSymSigs = .{},
            .fieldSyms = .{},
            .fieldTable = .{},
            .fieldSymSignatures = .{},
            .structs = .{},
            .structSignatures = .{},
            .tagTypes = .{},
            .tagTypeSignatures = .{},
            .tagLitSyms = .{},
            .tagLitSymSignatures = .{},
            .iteratorObjSym = undefined,
            .pairIteratorObjSym = undefined,
            .nextObjSym = undefined,
            .nextPairObjSym = undefined,
            .trace = undefined,
            .u8Buf = .{},
            .u8Buf2 = .{},
            .stackTrace = .{},
            .debugTable = undefined,
            .refCounts = if (TrackGlobalRC) 0 else undefined,
            .panicType = .none,
            .panicPayload = Value.None.val,
            .mainFiber = undefined,
            .curFiber = undefined,
            .endLocal = undefined,
            .mainUri = "",
            .objectTraceMap = if (builtin.mode == .Debug) .{} else undefined,
            .deinited = false,
        };
        // Pointer offset from gvm to avoid deoptimization.
        self.curFiber = &gvm.mainFiber;
        try self.compiler.init(self);

        // Perform decently sized allocation for hot data paths since the allocator
        // will likely use a more consistent allocation.
        // Also try to allocate them in the same bucket.
        try self.stackEnsureTotalCapacityPrecise(511);
        try self.methodTable.ensureTotalCapacity(self.alloc, 96);

        try self.funcSyms.ensureTotalCapacityPrecise(self.alloc, 255);
        try self.methodSyms.ensureTotalCapacityPrecise(self.alloc, 255);

        try self.parser.tokens.ensureTotalCapacityPrecise(alloc, 511);
        try self.parser.nodes.ensureTotalCapacityPrecise(alloc, 127);

        try self.structs.ensureTotalCapacityPrecise(alloc, 170);
        try self.fieldSyms.ensureTotalCapacityPrecise(alloc, 170);

        // Initialize heap.
        self.heapFreeHead = try cy.heap.growHeapPages(self, 1);

        // Force linksection order. Using `try` makes this work.
        try @call(.never_inline, cy.forceSectionDeps, .{});

        // Core bindings.
        try @call(.never_inline, bindings.bindCore, .{self});
    }

    pub fn deinit(self: *VM) void {
        if (self.deinited) {
            return;
        }

        debug.freePanicPayload(self);

        // Deinit runtime related resources first, since they may depend on
        // compiled/debug resources.
        for (self.funcSyms.items()) |sym| {
            if (sym.entryT == @enumToInt(FuncSymbolEntryType.closure)) {
                cy.arc.releaseObject(self, @ptrCast(*HeapObject, sym.inner.closure));
            }
        }
        self.funcSyms.deinit(self.alloc);
        for (self.varSyms.items()) |vsym| {
            release(self, vsym.value);
        }
        self.varSyms.deinit(self.alloc);

        // Deinit compiler first since it depends on buffers from parser.
        self.compiler.deinit();
        self.parser.deinit();
        self.alloc.free(self.stack);
        self.stack = &.{};

        self.methodSyms.deinit(self.alloc);
        self.methodSymExtras.deinit(self.alloc);
        self.methodSymSigs.deinit(self.alloc);
        self.methodTable.deinit(self.alloc);

        self.funcSymSigs.deinit(self.alloc);
        for (self.funcSymDetails.items()) |detail| {
            self.alloc.free(detail.name);
        }
        self.funcSymDetails.deinit(self.alloc);

        self.varSymSigs.deinit(self.alloc);

        self.fieldSyms.deinit(self.alloc);
        self.fieldTable.deinit(self.alloc);
        self.fieldSymSignatures.deinit(self.alloc);

        for (self.heapPages.items()) |page| {
            self.alloc.destroy(page);
        }
        self.heapPages.deinit(self.alloc);

        self.structs.deinit(self.alloc);
        self.structSignatures.deinit(self.alloc);

        self.tagTypes.deinit(self.alloc);
        self.tagTypeSignatures.deinit(self.alloc);

        self.tagLitSyms.deinit(self.alloc);
        self.tagLitSymSignatures.deinit(self.alloc);

        self.u8Buf.deinit(self.alloc);
        self.u8Buf2.deinit(self.alloc);
        self.stackTrace.deinit(self.alloc);

        self.strInterns.deinit(self.alloc);

        if (builtin.mode == .Debug) {
            self.objectTraceMap.deinit(self.alloc);
        }

        self.deinited = true;
    }

    pub fn compile(self: *VM, srcUri: []const u8, src: []const u8) !cy.ByteCodeBuffer {
        var tt = stdx.debug.trace();
        const astRes = try self.parser.parse(src);
        if (astRes.has_error) {
            if (astRes.isTokenError) {
                try debug.printUserError(self, "TokenError", astRes.err_msg, srcUri, self.parser.last_err_pos, true);
                return error.TokenError;
            } else {
                try debug.printUserError(self, "ParseError", astRes.err_msg, srcUri, self.parser.last_err_pos, false);
                return error.ParseError;
            }
        }
        tt.endPrint("parse");

        tt = stdx.debug.trace();
        const res = try self.compiler.compile(astRes, .{
            .genMainScopeReleaseOps = true,
        });
        if (res.hasError) {
            if (self.compiler.lastErrNode != cy.NullId) {
                const token = self.parser.nodes.items[self.compiler.lastErrNode].start_token;
                const pos = self.parser.tokens.items[token].pos();
                try debug.printUserError(self, "CompileError", self.compiler.lastErr, srcUri, pos, false);
            } else {
                try debug.printUserError(self, "CompileError", self.compiler.lastErr, srcUri, cy.NullId, false);
            }
            return error.CompileError;
        }
        tt.endPrint("compile");

        return res.buf;
    }

    pub fn eval(self: *VM, srcUri: []const u8, src: []const u8, config: EvalConfig) !Value {
        var tt = stdx.debug.trace();
        const astRes = try self.parser.parse(src);
        if (astRes.has_error) {
            if (astRes.isTokenError) {
                try debug.printUserError(self, "TokenError", astRes.err_msg, srcUri, self.parser.last_err_pos, true);
                return error.TokenError;
            } else {
                try debug.printUserError(self, "ParseError", astRes.err_msg, srcUri, self.parser.last_err_pos, false);
                return error.ParseError;
            }
        }
        tt.endPrint("parse");

        tt = stdx.debug.trace();
        const res = try self.compiler.compile(astRes, .{
            .genMainScopeReleaseOps = !config.singleRun,
        });
        if (res.hasError) {
            if (self.compiler.lastErrNode != cy.NullId) {
                const token = self.parser.nodes.items[self.compiler.lastErrNode].start_token;
                const pos = self.parser.tokens.items[token].pos();
                try debug.printUserError(self, "CompileError", self.compiler.lastErr, srcUri, pos, false);
            } else {
                try debug.printUserError(self, "CompileError", self.compiler.lastErr, srcUri, cy.NullId, false);
            }
            return error.CompileError;
        }
        tt.endPrint("compile");

        if (TraceEnabled) {
            if (!builtin.is_test and debug.atLeastTestDebugLevel()) {
                res.buf.dump();
            }
            const numOps = comptime std.enums.values(cy.OpCode).len;
            self.trace.opCounts = try self.alloc.alloc(cy.OpCount, numOps);
            var i: u32 = 0;
            while (i < numOps) : (i += 1) {
                self.trace.opCounts[i] = .{
                    .code = i,
                    .count = 0,
                };
            }
            self.trace.totalOpCounts = 0;
            self.trace.numReleases = 0;
            self.trace.numReleaseAttempts = 0;
            self.trace.numForceReleases = 0;
            self.trace.numRetains = 0;
            self.trace.numRetainAttempts = 0;
            self.trace.numRetainCycles = 0;
            self.trace.numRetainCycleRoots = 0;
        } else {
            if (builtin.is_test and debug.atLeastTestDebugLevel()) {
                // Only visible for tests with .debug log level.
                res.buf.dump();
            }
        }

        tt = stdx.debug.trace();
        defer {
            tt.endPrint("eval");
            if (TraceEnabled) {
                if (!builtin.is_test or debug.atLeastTestDebugLevel()) {
                    self.dumpInfo();
                }
            }
        }

        self.mainUri = srcUri;
        return self.evalByteCode(res.buf);
    }

    pub fn dumpStats(self: *const VM) void {
        const S = struct {
            fn opCountLess(_: void, a: cy.OpCount, b: cy.OpCount) bool {
                return a.count > b.count;
            }
        };
        std.debug.print("total ops evaled: {}\n", .{self.trace.totalOpCounts});
        std.sort.sort(cy.OpCount, self.trace.opCounts, {}, S.opCountLess);
        var i: u32 = 0;

        const numOps = comptime std.enums.values(cy.OpCode).len;
        while (i < numOps) : (i += 1) {
            if (self.trace.opCounts[i].count > 0) {
                const op = std.meta.intToEnum(cy.OpCode, self.trace.opCounts[i].code) catch continue;
                std.debug.print("\t{s} {}\n", .{@tagName(op), self.trace.opCounts[i].count});
            }
        }
    }

    pub fn dumpInfo(self: *VM) void {
        fmt.printStderr("stack size: {}\n", &.{v(self.stack.len)});
        fmt.printStderr("stack framePtr: {}\n", &.{v(framePtrOffset(self.framePtr))});
        fmt.printStderr("heap pages: {}\n", &.{v(self.heapPages.len)});

        // Dump object symbols.
        {
            fmt.printStderr("obj syms:\n", &.{});
            var iter = self.funcSymSigs.iterator();
            while (iter.next()) |it| {
                const key = it.key_ptr.*;
                const name = sema.getName(&self.compiler, key.rtFuncSymKey.nameId);
                if (key.rtFuncSymKey.numParams == cy.NullId) {
                    fmt.printStderr("\t{}: {}\n", &.{v(name), v(it.value_ptr.*)});
                } else {
                    fmt.printStderr("\t{}({}): {}\n", &.{v(name), v(key.rtFuncSymKey.numParams), v(it.value_ptr.*)});
                }
            }
        }

        // Dump object fields.
        {
            fmt.printStderr("obj fields:\n", &.{});
            var iter = self.fieldSymSignatures.iterator();
            while (iter.next()) |it| {
                fmt.printStderr("\t{}: {}\n", &.{v(it.key_ptr.*), v(it.value_ptr.*)});
            }
        }
    }

    pub fn popStackFrameCold(self: *VM, comptime numRetVals: u2) linksection(cy.HotSection) void {
        _ = self;
        @setRuntimeSafety(debug);
        switch (numRetVals) {
            2 => {
                log.err("unsupported", .{});
            },
            3 => {
                // unreachable;
            },
            else => @compileError("Unsupported num return values."),
        }
    }

    fn popStackFrameLocal(self: *VM, pc: *usize, retLocal: u8, comptime numRetVals: u2) linksection(cy.HotSection) bool {
        @setRuntimeSafety(debug);
        _ = retLocal;
        _ = self;
        _ = pc;

        // If there are fewer return values than required from the function call, 
        // fill the missing slots with the none value.
        switch (numRetVals) {
            0 => @compileError("Not supported."),
            1 => @compileError("Not supported."),
            else => @compileError("Unsupported num return values."),
        }
    }

    fn prepareEvalCold(self: *VM, buf: cy.ByteCodeBuffer) void {
        @setCold(true);
        debug.freePanicPayload(self);
        self.panicType = .none;
        self.debugTable = buf.debugTable.items;
    }

    pub fn evalByteCode(self: *VM, buf: cy.ByteCodeBuffer) !Value {
        if (buf.ops.items.len == 0) {
            return error.NoEndOp;
        }

        @call(.never_inline, self.prepareEvalCold, .{buf});

        // Set these last to hint location to cache before eval.
        self.pc = @ptrCast([*]cy.OpData, buf.ops.items.ptr);
        try self.stackEnsureTotalCapacity(buf.mainStackSize);
        self.framePtr = @ptrCast([*]Value, self.stack.ptr);

        self.ops = buf.ops.items;
        self.consts = buf.mconsts;
        self.strBuf = buf.strBuf.items;

        try @call(.never_inline, evalLoopGrowStack, .{self});
        if (TraceEnabled) {
            log.info("main stack size: {}", .{buf.mainStackSize});
        }

        if (self.endLocal == 255) {
            return Value.None;
        } else {
            return self.stack[self.endLocal];
        }
    }

    fn sliceOp(self: *VM, recv: *Value, startV: Value, endV: Value) !Value {
        if (recv.isPointer()) {
            const obj = stdx.ptrAlignCast(*HeapObject, recv.asPointer().?);
            switch (obj.retainedCommon.structId) {
                cy.ListS => {
                    const list = stdx.ptrAlignCast(*cy.List(Value), &obj.list.list);
                    var start = @floatToInt(i32, startV.toF64());
                    if (start < 0) {
                        start = @intCast(i32, list.len) + start;
                    }
                    var end = if (endV.isNone()) @intCast(i32, list.len) else @floatToInt(i32, endV.toF64());
                    if (end < 0) {
                        end = @intCast(i32, list.len) + end;
                    }
                    if (start < 0 or start > list.len) {
                        return self.panic("Index out of bounds");
                    }
                    if (end < start or end > list.len) {
                        return self.panic("Index out of bounds");
                    }
                    return cy.heap.allocList(self, list.buf[@intCast(u32, start)..@intCast(u32, end)]);
                },
                cy.AstringT => {
                    retainObject(self, obj);
                    return bindings.stringSlice(.astring)(@ptrCast(*UserVM, self), obj, &[_]Value{startV, endV}, 2);
                },
                cy.UstringT => {
                    retainObject(self, obj);
                    return bindings.stringSlice(.ustring)(@ptrCast(*UserVM, self), obj, &[_]Value{startV, endV}, 2);
                },
                cy.StringSliceT => {
                    retainObject(self, obj);
                    return bindings.stringSlice(.slice)(@ptrCast(*UserVM, self), obj, &[_]Value{startV, endV}, 2);
                },
                cy.RawStringT => {
                    retainObject(self, obj);
                    return bindings.stringSlice(.rawstring)(@ptrCast(*UserVM, self), obj, &[_]Value{startV, endV}, 2);
                },
                cy.RawStringSliceT => {
                    retainObject(self, obj);
                    return bindings.stringSlice(.rawSlice)(@ptrCast(*UserVM, self), obj, &[_]Value{startV, endV}, 2);
                },
                else => {
                    return self.panicFmt("Unsupported slice operation on type `{}`.", &.{v(self.structs.buf[obj.retainedCommon.structId].name)});
                },
            }
        } else {
            if (recv.isNumber()) {
                return self.panic("Unsupported slice operation on type `number`.");
            } else {
                switch (recv.getTag()) {
                    cy.StaticAstringT => return bindings.stringSlice(.staticAstring)(@ptrCast(*UserVM, self), recv, &[_]Value{startV, endV}, 2),
                    cy.StaticUstringT => return bindings.stringSlice(.staticUstring)(@ptrCast(*UserVM, self), recv, &[_]Value{startV, endV}, 2),
                    else => {
                        return self.panicFmt("Unsupported slice operation on type `{}`.", &.{v(@intCast(u8, recv.getTag()))});
                    },
                }
            }
        }
    }

    pub fn ensureTagType(self: *VM, name: []const u8) !TagTypeId {
        const res = try self.tagTypeSignatures.getOrPut(self.alloc, name);
        if (!res.found_existing) {
            return self.addTagType(name);
        } else {
            return res.value_ptr.*;
        }
    }

    pub fn ensureStruct(self: *VM, nameId: sema.NameSymId, uniqId: u32) !TypeId {
        const res = try @call(.never_inline, self.structSignatures.getOrPut, .{self.alloc, .{
            .structKey = .{
                .nameId = nameId,
                .uniqId = uniqId,
            },
        }});
        if (!res.found_existing) {
            return self.addStructExt(nameId, uniqId);
        } else {
            return res.value_ptr.*;
        }
    }

    pub fn getStructFieldIdx(self: *const VM, sid: TypeId, propName: []const u8) ?u32 {
        const fieldId = self.fieldSymSignatures.get(propName) orelse return null;
        const entry = &self.fieldSyms.buf[fieldId];

        if (entry.mruTypeId == sid) {
            return entry.mruOffset;
        } else {
            const offset = self.fieldTable.get(.{ .structId = sid, .symId = fieldId }) orelse return null;
            entry.mruTypeId = sid;
            entry.mruOffset = offset;
            return offset;
        }
    }

    pub fn addTagType(self: *VM, name: []const u8) !TagTypeId {
        const s = TagType{
            .name = name,
            .numMembers = 0,
        };
        const id = @intCast(u32, self.tagTypes.len);
        try self.tagTypes.append(self.alloc, s);
        try self.tagTypeSignatures.put(self.alloc, name, id);
        return id;
    }

    pub inline fn getStruct(self: *const VM, nameId: sema.NameSymId, uniqId: u32) ?TypeId {
        return self.structSignatures.get(.{
            .structKey = .{
                .nameId = nameId,
                .uniqId = uniqId,
            },
        });
    }

    pub fn addStructExt(self: *VM, nameId: sema.NameSymId, uniqId: u32) !TypeId {
        const name = sema.getName(&self.compiler, nameId);
        const s = Struct{
            .name = name,
            .numFields = 0,
        };
        const vm = self.getVM();
        const id = @intCast(u32, vm.structs.len);
        try vm.structs.append(vm.alloc, s);
        try vm.structSignatures.put(vm.alloc, .{
            .structKey = .{
                .nameId = nameId,
                .uniqId = uniqId,
            },
        }, id);
        return id;
    }

    pub fn addStruct(self: *VM, name: []const u8) !TypeId {
        const nameId = try sema.ensureNameSym(&self.compiler, name);
        return self.addStructExt(nameId, 0);
    }

    inline fn getVM(self: *VM) *VM {
        if (UseGlobalVM) {
            return &gvm;
        } else {
            return self;
        }
    }

    pub inline fn getFuncSym(self: *const VM, resolvedParentId: u32, nameId: u32, numParams: u32) ?SymbolId {
        const key = AbsFuncSigKey{
            .rtFuncSymKey = .{
                .resolvedParentSymId = resolvedParentId,
                .nameId = nameId,
                .numParams = numParams,
            },
        };
        return self.funcSymSigs.get(key);
    }

    pub inline fn getVarSym(self: *const VM, resolvedParentId: u32, nameId: u32) ?SymbolId {
        const key = AbsVarSigKey{
            .rtVarSymKey = .{
                .resolvedParentSymId = resolvedParentId,
                .nameId = nameId,
            }
        };
        return self.varSymSigs.get(key);
    }

    pub fn ensureVarSym(self: *VM, parentId: SymbolId, nameId: u32) !SymbolId {
        const key = KeyU64{
            .rtVarSymKey = .{
                .resolvedParentSymId = parentId,
                .nameId = nameId,
            },
        };
        const res = try self.varSymSigs.getOrPut(self.alloc, key);
        if (!res.found_existing) {
            const id = @intCast(u32, self.varSyms.len);
            try self.varSyms.append(self.alloc, VarSym.init(Value.None));
            res.value_ptr.* = id;
            return id;
        } else {
            return res.value_ptr.*;
        }
    }
    
    pub fn ensureFuncSym(self: *VM, resolvedParentId: SymbolId, nameId: u32, numParams: u32) !SymbolId {
        const key = KeyU96{
            .rtFuncSymKey = .{
                .resolvedParentSymId = resolvedParentId,
                .nameId = nameId,
                .numParams = numParams,
            },
        };
        const res = try self.funcSymSigs.getOrPut(self.alloc, key);
        if (!res.found_existing) {
            const id = @intCast(u32, self.funcSyms.len);
            try self.funcSyms.append(self.alloc, .{
                .entryT = @enumToInt(FuncSymbolEntryType.none),
                .inner = undefined,
            });
            res.value_ptr.* = id;
            return id;
        } else {
            return res.value_ptr.*;
        }
    }

    pub fn getTagLitName(self: *const VM, id: u32) []const u8 {
        return self.tagLitSyms.buf[id].name;
    }

    pub fn ensureTagLitSym(self: *VM, name: []const u8) !SymbolId {
        _ = self;
        const res = try gvm.tagLitSymSignatures.getOrPut(gvm.alloc, name);
        if (!res.found_existing) {
            const id = @intCast(u32, gvm.tagLitSyms.len);
            try gvm.tagLitSyms.append(gvm.alloc, .{
                .symT = .empty,
                .inner = undefined,
                .name = name,
            });
            res.value_ptr.* = id;
            return id;
        } else {
            return res.value_ptr.*;
        }
    }

    pub fn ensureFieldSym(self: *VM, name: []const u8) !SymbolId {
        const res = try self.fieldSymSignatures.getOrPut(self.alloc, name);
        if (!res.found_existing) {
            const id = @intCast(u32, self.fieldSyms.len);
            try self.fieldSyms.append(self.alloc, .{
                .mruTypeId = cy.NullId,
                .mruOffset = undefined,
                .name = name,
            });
            res.value_ptr.* = id;
            return id;
        } else {
            return res.value_ptr.*;
        }
    }

    pub fn hasMethodSym(self: *const VM, sid: TypeId, methodId: SymbolId) bool {
        const map = self.methodSyms.buf[methodId];
        if (map.mapT == .one) {
            return map.inner.one.id == sid;
        }
        return false;
    }

    pub fn ensureMethodSymKey(self: *VM, name: []const u8, numParams: u32) !SymbolId {
        const nameId = try sema.ensureNameSym(&self.compiler, name);
        const key = RelFuncSigKey{
            .relFuncSigKey = .{
                .nameId = nameId,
                .numParams = numParams,
            },
        };
        const res = try @call(.never_inline, self.methodSymSigs.getOrPut, .{self.alloc, key});
        if (!res.found_existing) {
            const id = @intCast(u32, self.methodSyms.len);
            try self.methodSyms.append(self.alloc, .{
                .entryT = undefined,
                .mruStructId = cy.NullId,
                .inner = undefined,
            });
            try self.methodSymExtras.append(self.alloc, name);
            res.value_ptr.* = id;
            return id;
        } else {
            return res.value_ptr.*;
        }
    }

    pub fn addFieldSym(self: *VM, sid: TypeId, symId: SymbolId, offset: u16) !void {
        const sym = &self.fieldSyms.buf[symId];
        if (sym.mruTypeId != cy.NullId) {
            // Add prev mru if it doesn't exist in hashmap.
            const prev = ObjectSymKey{
                .structId = sym.mruTypeId,
                .symId = symId,
            };
            if (!self.fieldTable.contains(prev)) {
                try self.fieldTable.putNoClobber(self.alloc, prev, sym.mruOffset);
            }
            const key = ObjectSymKey{
                .structId = sid,
                .symId = symId,
            };
            try self.fieldTable.putNoClobber(self.alloc, key, offset);
            sym.mruTypeId = sid;
            sym.mruOffset = offset;
        } else {
            sym.mruTypeId = sid;
            sym.mruOffset = offset;
        }
    }

    pub inline fn setTagLitSym(self: *VM, tid: TagTypeId, symId: SymbolId, val: u32) void {
        self.tagLitSyms.buf[symId].symT = .one;
        self.tagLitSyms.buf[symId].inner = .{
            .one = .{
                .id = tid,
                .val = val,
            },
        };
    }

    pub inline fn setVarSym(self: *VM, symId: SymbolId, sym: VarSym) void {
        self.varSyms.buf[symId] = sym;
    }

    pub inline fn setFuncSym(self: *VM, symId: SymbolId, sym: FuncSymbolEntry) void {
        self.funcSyms.buf[symId] = sym;
    }

    pub fn addMethodSym(self: *VM, id: TypeId, symId: SymbolId, entry: MethodSym) !void {
        const sym = &self.methodSyms.buf[symId];
        if (sym.mruStructId != cy.NullId) {
            const prev = ObjectSymKey{
                .structId = sym.mruStructId,
                .symId = symId,
            };
            if (!self.methodTable.contains(prev)) {
                try self.methodTable.putNoClobber(self.alloc, prev, sym.*);
            }
            const key = ObjectSymKey{
                .structId = id,
                .symId = symId,
            };
            try self.methodTable.putNoClobber(self.alloc, key, entry);
            sym.* = .{
                .entryT = entry.entryT,
                .mruStructId = id,
                .inner = entry.inner,
            };
        } else {
            sym.* = .{
                .entryT = entry.entryT,
                .mruStructId = id,
                .inner = entry.inner,
            };
        }
    }

    pub fn setIndexRelease(self: *VM, left: Value, index: Value, right: Value) !void {
        if (left.isPointer()) {
            const obj = stdx.ptrAlignCast(*HeapObject, left.asPointer().?);
            switch (obj.retainedCommon.structId) {
                cy.ListS => {
                    const list = stdx.ptrAlignCast(*cy.List(Value), &obj.list.list);
                    const idx = @floatToInt(u32, index.toF64());
                    if (idx < list.len) {
                        release(self, list.buf[idx]);
                        list.buf[idx] = right;
                    } else {
                        // var i: u32 = @intCast(u32, list.val.items.len);
                        // try list.val.resize(self.alloc, idx + 1);
                        // while (i < idx) : (i += 1) {
                        //     list.val.items[i] = Value.None;
                        // }
                        // list.val.items[idx] = right;
                        return self.panic("Index out of bounds.");
                    }
                },
                cy.MapS => {
                    const map = stdx.ptrAlignCast(*cy.MapInner, &obj.map.inner);
                    const res = try map.getOrPut(self.alloc, self, index);
                    if (res.foundExisting) {
                        release(self, res.valuePtr.*);
                    }
                    res.valuePtr.* = right;
                },
                else => {
                    return stdx.panic("unsupported struct");
                },
            }
        } else {
            return stdx.panic("expected pointer");
        }
    }

    pub fn setIndex(self: *VM, left: Value, index: Value, right: Value) !void {
        if (left.isPointer()) {
            const obj = stdx.ptrAlignCast(*HeapObject, left.asPointer().?);
            switch (obj.retainedCommon.structId) {
                cy.ListS => {
                    const list = stdx.ptrAlignCast(*cy.List(Value), &obj.list.list);
                    const idx = @floatToInt(u32, index.toF64());
                    if (idx < list.len) {
                        list.buf[idx] = right;
                    } else {
                        // var i: u32 = @intCast(u32, list.val.items.len);
                        // try list.val.resize(self.alloc, idx + 1);
                        // while (i < idx) : (i += 1) {
                        //     list.val.items[i] = Value.None;
                        // }
                        // list.val.items[idx] = right;
                        return self.panic("Index out of bounds.");
                    }
                },
                cy.MapS => {
                    const map = stdx.ptrAlignCast(*cy.MapInner, &obj.map.inner);
                    try map.put(self.alloc, self, index, right);
                },
                else => {
                    log.debug("unsupported object: {}", .{obj.retainedCommon.structId});
                    stdx.fatal();
                },
            }
        } else {
            return stdx.panic("expected pointer");
        }
    }

    /// Assumes sign of index is preserved.
    fn getReverseIndex(self: *VM, left: *Value, index: Value) linksection(cy.Section) !Value {
        if (left.isPointer()) {
            const obj = stdx.ptrAlignCast(*HeapObject, left.asPointer().?);
            switch (obj.retainedCommon.structId) {
                cy.ListS => {
                    const list = stdx.ptrAlignCast(*cy.List(Value), &obj.list.list);
                    const idx = @intCast(i32, list.len) + @floatToInt(i32, index.toF64());
                    if (idx < list.len) {
                        const res = list.buf[@intCast(u32, idx)];
                        retain(self, res);
                        return res;
                    } else {
                        return error.OutOfBounds;
                    }
                },
                cy.MapS => {
                    const map = stdx.ptrAlignCast(*cy.MapInner, &obj.map.inner);
                    const key = Value.initF64(index.toF64());
                    if (map.get(self, key)) |val| {
                        retain(self, val);
                        return val;
                    } else return Value.None;
                },
                cy.AstringT => {
                    const idx = @intToFloat(f64, @intCast(i32, obj.astring.len) + @floatToInt(i32, index.toF64()));
                    retainObject(self, obj);
                    return bindings.stringCharAt(.astring)(@ptrCast(*UserVM, self), obj, &[_]Value{Value.initF64(idx)}, 1);
                },
                cy.UstringT => {
                    const idx = @intToFloat(f64, @intCast(i32, obj.ustring.charLen) + @floatToInt(i32, index.toF64()));
                    retainObject(self, obj);
                    return bindings.stringCharAt(.ustring)(@ptrCast(*UserVM, self), obj, &[_]Value{Value.initF64(idx)}, 1);
                },
                cy.StringSliceT => {
                    if (obj.stringSlice.isAstring()) {
                        const idx = @intToFloat(f64, @intCast(i32, obj.stringSlice.len) + @floatToInt(i32, index.toF64()));
                        retainObject(self, obj);
                        return bindings.stringCharAt(.slice)(@ptrCast(*UserVM, self), obj, &[_]Value{Value.initF64(idx)}, 1);
                    } else {
                        const idx = @intToFloat(f64, @intCast(i32, obj.stringSlice.uCharLen) + @floatToInt(i32, index.toF64()));
                        retainObject(self, obj);
                        return bindings.stringCharAt(.slice)(@ptrCast(*UserVM, self), obj, &[_]Value{Value.initF64(idx)}, 1);
                    }
                },
                cy.RawStringT => {
                    const idx = @intToFloat(f64, @intCast(i32, obj.rawstring.len) + @floatToInt(i32, index.toF64()));
                    retainObject(self, obj);
                    return bindings.stringCharAt(.rawstring)(@ptrCast(*UserVM, self), obj, &[_]Value{Value.initF64(idx)}, 1);
                },
                cy.RawStringSliceT => {
                    const idx = @intToFloat(f64, @intCast(i32, obj.rawstringSlice.len) + @floatToInt(i32, index.toF64()));
                    retainObject(self, obj);
                    return bindings.stringCharAt(.rawSlice)(@ptrCast(*UserVM, self), obj, &[_]Value{Value.initF64(idx)}, 1);
                },
                else => {
                    return self.panicFmt("Unsupported reverse index operation on type `{}`.", &.{v(self.structs.buf[obj.common.structId].name)});
                },
            }
        } else {
            if (left.isNumber()) {
                return self.panic("Unsupported reverse index operation on type `number`.");
            } else {
                switch (left.getTag()) {
                    cy.StaticAstringT => {
                        const idx = @intToFloat(f64, @intCast(i32, left.asStaticStringSlice().len()) + @floatToInt(i32, index.toF64()));
                        return bindings.stringCharAt(.staticAstring)(@ptrCast(*UserVM, self), left, &[_]Value{Value.initF64(idx)}, 1);
                    },
                    cy.StaticUstringT => {
                        const start = left.asStaticStringSlice().start;
                        const idx = @intToFloat(f64, @intCast(i32, cy.string.getStaticUstringHeader(self, start).charLen) + @floatToInt(i32, index.toF64()));
                        return bindings.stringCharAt(.staticUstring)(@ptrCast(*UserVM, self), left, &[_]Value{Value.initF64(idx)}, 1);
                    },
                    else => {
                        return self.panicFmt("Unsupported reverse index operation on type `{}`.", &.{v(@intCast(u8, left.getTag()))});
                    },
                }
            }
        }
    }

    fn getIndex(self: *VM, left: *Value, index: Value) linksection(cy.Section) !Value {
        if (left.isPointer()) {
            const obj = stdx.ptrAlignCast(*HeapObject, left.asPointer().?);
            switch (obj.retainedCommon.structId) {
                cy.ListS => {
                    const list = stdx.ptrAlignCast(*cy.List(Value), &obj.list.list);
                    const idx = @floatToInt(u32, index.toF64());
                    if (idx < list.len) {
                        retain(self, list.buf[idx]);
                        return list.buf[idx];
                    } else {
                        return error.OutOfBounds;
                    }
                },
                cy.MapS => {
                    const map = stdx.ptrAlignCast(*cy.MapInner, &obj.map.inner);
                    if (@call(.never_inline, map.get, .{self, index})) |val| {
                        retain(self, val);
                        return val;
                    } else return Value.None;
                },
                cy.AstringT => {
                    retainObject(self, obj);
                    return bindings.stringCharAt(.astring)(@ptrCast(*UserVM, self), obj, &[_]Value{index}, 1);
                },
                cy.UstringT => {
                    retainObject(self, obj);
                    return bindings.stringCharAt(.ustring)(@ptrCast(*UserVM, self), obj, &[_]Value{index}, 1);
                },
                cy.StringSliceT => {
                    retainObject(self, obj);
                    return bindings.stringCharAt(.slice)(@ptrCast(*UserVM, self), obj, &[_]Value{index}, 1);
                },
                cy.RawStringT => {
                    retainObject(self, obj);
                    return bindings.stringCharAt(.rawstring)(@ptrCast(*UserVM, self), obj, &[_]Value{index}, 1);
                },
                cy.RawStringSliceT => {
                    retainObject(self, obj);
                    return bindings.stringCharAt(.rawSlice)(@ptrCast(*UserVM, self), obj, &[_]Value{index}, 1);
                },
                else => {
                    return self.panicFmt("Unsupported index operation on type `{}`.", &.{v(self.structs.buf[obj.common.structId].name)});
                },
            }
        } else {
            if (left.isNumber()) {
                return self.panic("Unsupported index operation on type `number`.");
            } else {
                switch (left.getTag()) {
                    cy.StaticAstringT => return bindings.stringCharAt(.staticAstring)(@ptrCast(*UserVM, self), left, &[_]Value{index}, 1),
                    cy.StaticUstringT => return bindings.stringCharAt(.staticUstring)(@ptrCast(*UserVM, self), left, &[_]Value{index}, 1),
                    else => {
                        return self.panicFmt("Unsupported index operation on type `{}`.", &.{v(@intCast(u8, left.getTag()))});
                    },
                }
            }
        }
    }

    fn panicFmt(self: *VM, format: []const u8, args: []const fmt.FmtValue) error{Panic, OutOfMemory} {
        @setCold(true);
        const msg = fmt.allocFormat(self.alloc, format, args) catch |err| {
            if (err == error.OutOfMemory) {
                return error.OutOfMemory;
            } else {
                stdx.panic("unexpected");
            }
        };
        self.panicPayload = @intCast(u64, @ptrToInt(msg.ptr)) | (@as(u64, msg.len) << 48);
        self.panicType = .msg;
        log.debug("{s}", .{msg});
        return error.Panic;
    }

    fn panic(self: *VM, comptime msg: []const u8) error{Panic, OutOfMemory} {
        @setCold(true);
        const dupe = try self.alloc.dupe(u8, msg);
        self.panicPayload = @intCast(u64, @ptrToInt(dupe.ptr)) | (@as(u64, dupe.len) << 48);
        self.panicType = .msg;
        log.debug("{s}", .{dupe});
        return error.Panic;
    }

    fn setField(self: *VM, recv: Value, fieldId: SymbolId, val: Value) linksection(cy.HotSection) !void {
        if (recv.isPointer()) {
            const obj = stdx.ptrAlignCast(*HeapObject, recv.asPointer());
            const symMap = &self.fieldSyms.buf[fieldId];

            if (obj.common.structId == symMap.mruTypeId) {
                obj.object.getValuePtr(symMap.mruOffset).* = val;
            } else {
                const offset = self.getFieldOffset(obj, fieldId);
                if (offset != cy.NullU8) {
                    symMap.mruTypeId = obj.common.structId;
                    symMap.mruOffset = offset;
                    obj.object.getValuePtr(offset).* = val;
                } else {
                    return self.getFieldMissingSymbolError();
                }
            }
        } else {
            return self.setFieldNotObjectError();
        }
    }

    fn getFieldMissingSymbolError(self: *VM) error{Panic, OutOfMemory} {
        @setCold(true);
        return self.panic("Field not found in value.");
    }

    fn setFieldNotObjectError(self: *VM) !void {
        @setCold(true);
        return self.panic("Can't assign to value's field since the value is not an object.");
    }

    fn getFieldOffsetFromTable(self: *VM, sid: TypeId, symId: SymbolId) u8 {
        if (self.fieldTable.get(.{ .structId = sid, .symId = symId })) |offset| {
            const sym = &self.fieldSyms.buf[symId];
            sym.mruTypeId = sid;
            sym.mruOffset = offset;
            return @intCast(u8, offset);
        } else {
            return cy.NullU8;
        }
    }

    pub fn getFieldOffset(self: *VM, obj: *HeapObject, symId: SymbolId) linksection(cy.HotSection) u8 {
        const symMap = self.fieldSyms.buf[symId];
        if (obj.common.structId == symMap.mruTypeId) {
            return @intCast(u8, symMap.mruOffset);
        } else {
            return @call(.never_inline, self.getFieldOffsetFromTable, .{obj.common.structId, symId});
        }
    }

    pub fn setFieldRelease(self: *VM, recv: Value, symId: SymbolId, val: Value) linksection(cy.HotSection) !void {
        @setCold(true);
        if (recv.isPointer()) {
            const obj = stdx.ptrAlignCast(*HeapObject, recv.asPointer().?);
            const offset = self.getFieldOffset(obj, symId);
            if (offset != cy.NullU8) {
                const lastValue = obj.object.getValuePtr(offset);
                release(self, lastValue.*);
                lastValue.* = val;
            } else {
                return self.getFieldMissingSymbolError();
            }
        } else {
            return self.getFieldMissingSymbolError();
        }
    }

    pub fn getField2(self: *VM, recv: Value, symId: SymbolId) linksection(cy.Section) !Value {
        if (recv.isPointer()) {
            const obj = stdx.ptrAlignCast(*HeapObject, recv.asPointer().?);
            const offset = self.getFieldOffset(obj, symId);
            if (offset != cy.NullU8) {
                return obj.object.getValue(offset);
            } else {
                return self.getFieldFallback(obj, self.fieldSyms.buf[symId].name);
            }
        } else {
            return self.getFieldMissingSymbolError();
        }
    }

    pub fn getField(self: *VM, recv: Value, symId: SymbolId) linksection(cy.HotSection) !Value {
        if (recv.isPointer()) {
            const obj = stdx.ptrAlignCast(*HeapObject, recv.asPointer().?);
            const offset = self.getFieldOffset(obj, symId);
            if (offset != cy.NullU8) {
                return obj.object.getValue(offset);
            } else {
                return self.getFieldFallback(obj, self.fieldSyms.buf[symId].name);
            }
        } else {
            return self.getFieldMissingSymbolError();
        }
    }

    fn getFieldFallback(self: *const VM, obj: *const HeapObject, name: []const u8) linksection(cy.HotSection) Value {
        @setCold(true);
        if (obj.common.structId == cy.MapS) {
            const map = stdx.ptrAlignCast(*const cy.MapInner, &obj.map.inner);
            if (map.getByString(self, name)) |val| {
                return val;
            } else return Value.None;
        } else {
            log.debug("Missing symbol for object: {}", .{obj.common.structId});
            return Value.None;
        }
    }

    /// startLocal points to the first arg in the current stack frame.
    fn callSym(self: *VM, pc: [*]cy.OpData, framePtr: [*]Value, symId: SymbolId, startLocal: u8, numArgs: u8, reqNumRetVals: u2) linksection(cy.HotSection) !PcFramePtr {
        const sym = self.funcSyms.buf[symId];
        switch (@intToEnum(FuncSymbolEntryType, sym.entryT)) {
            .nativeFunc1 => {
                const newFramePtr = framePtr + startLocal;

                // Optimize.
                pc[0] = cy.OpData{ .code = .callNativeFuncIC };
                @ptrCast(*align(1) u48, pc + 5).* = @intCast(u48, @ptrToInt(sym.inner.nativeFunc1));

                gvm.framePtr = newFramePtr;
                const res = sym.inner.nativeFunc1(@ptrCast(*UserVM, self), @ptrCast([*]const Value, newFramePtr + 4), numArgs);
                if (res.isPanic()) {
                    return error.Panic;
                }
                if (reqNumRetVals == 1) {
                    newFramePtr[0] = res;
                } else {
                    switch (reqNumRetVals) {
                        0 => {
                            // Nop.
                        },
                        1 => stdx.panic("not possible"),
                        else => stdx.panic("unsupported"),
                    }
                }
                return PcFramePtr{
                    .pc = pc + 11,
                    .framePtr = framePtr,
                };
            },
            .func => {
                if (@ptrToInt(framePtr + startLocal + sym.inner.func.numLocals) >= @ptrToInt(self.stackEndPtr)) {
                    return error.StackOverflow;
                }

                // Optimize.
                pc[0] = cy.OpData{ .code = .callFuncIC };
                pc[4] = cy.OpData{ .arg = @intCast(u8, sym.inner.func.numLocals) };
                @ptrCast(*align(1) u48, pc + 5).* = @intCast(u48, @ptrToInt(self.toPc(sym.inner.func.pc)));

                const newFramePtr = framePtr + startLocal;
                newFramePtr[1] = buildReturnInfo(reqNumRetVals, true);
                newFramePtr[2] = Value{ .retPcPtr = pc + 11 };
                newFramePtr[3] = Value{ .retFramePtr = framePtr };
                return PcFramePtr{
                    .pc = self.toPc(sym.inner.func.pc),
                    .framePtr = newFramePtr,
                };
            },
            .closure => {
                if (@ptrToInt(framePtr + startLocal + sym.inner.closure.numLocals) >= @ptrToInt(gvm.stackEndPtr)) {
                    return error.StackOverflow;
                }

                const newFramePtr = framePtr + startLocal;
                newFramePtr[1] = buildReturnInfo(reqNumRetVals, true);
                newFramePtr[2] = Value{ .retPcPtr = pc + 11 };
                newFramePtr[3] = Value{ .retFramePtr = framePtr };

                // Copy over captured vars to new call stack locals.
                const src = sym.inner.closure.getCapturedValuesPtr()[0..sym.inner.closure.numCaptured];
                std.mem.copy(Value, newFramePtr[numArgs + 4 + 1..numArgs + 4 + 1 + sym.inner.closure.numCaptured], src);

                return PcFramePtr{
                    .pc = self.toPc(sym.inner.closure.funcPc),
                    .framePtr = newFramePtr,
                };
            },
            .none => {
                return self.panic("Symbol is not defined.");
            },
            // else => {
            //     return self.panic("unsupported callsym");
            // },
        }
    }

    fn callSymEntry(self: *VM, pc: [*]cy.OpData, framePtr: [*]Value, sym: MethodSym, obj: *HeapObject, typeId: u32, startLocal: u8, numArgs: u8, reqNumRetVals: u8) linksection(cy.HotSection) !PcFramePtr {
        switch (sym.entryT) {
            .func => {
                if (@ptrToInt(framePtr + startLocal + sym.inner.func.numLocals) >= @ptrToInt(gvm.stackEndPtr)) {
                    return error.StackOverflow;
                }

                // Optimize.
                pc[0] = cy.OpData{ .code = .callObjFuncIC };
                pc[5] = cy.OpData{ .arg = @intCast(u8, sym.inner.func.numLocals) };
                @ptrCast(*align(1) u48, pc + 6).* = @intCast(u48, @ptrToInt(self.toPc(sym.inner.func.pc)));
                @ptrCast(*align(1) u16, pc + 12).* = @intCast(u16, typeId);
                
                const newFramePtr = framePtr + startLocal;
                newFramePtr[1] = buildReturnInfo2(reqNumRetVals, true);
                newFramePtr[2] = Value{ .retPcPtr = pc + 14 };
                newFramePtr[3] = Value{ .retFramePtr = framePtr };
                return PcFramePtr{
                    .pc = self.toPc(sym.inner.func.pc),
                    .framePtr = newFramePtr,
                };
            },
            .nativeFunc1 => {
                // Optimize.
                pc[0] = cy.OpData{ .code = .callObjNativeFuncIC };
                @ptrCast(*align(1) u48, pc + 6).* = @intCast(u48, @ptrToInt(sym.inner.nativeFunc1));
                @ptrCast(*align(1) u16, pc + 12).* = @intCast(u16, typeId);

                self.framePtr = framePtr;
                const res = sym.inner.nativeFunc1(@ptrCast(*UserVM, self), obj, @ptrCast([*]const Value, framePtr + startLocal + 4), numArgs);
                if (res.isPanic()) {
                    return error.Panic;
                }
                if (reqNumRetVals == 1) {
                    framePtr[startLocal] = res;
                } else {
                    switch (reqNumRetVals) {
                        0 => {
                            // Nop.
                        },
                        1 => stdx.panic("not possible"),
                        else => {
                            stdx.panic("unsupported");
                        },
                    }
                }
                return PcFramePtr{
                    .pc = pc + 14,
                    .framePtr = framePtr,
                };
            },
            .nativeFunc2 => {
                self.framePtr = framePtr;
                const res = sym.inner.nativeFunc2(@ptrCast(*UserVM, self), obj, @ptrCast([*]const Value, framePtr + startLocal + 4), numArgs);
                if (res.left.isPanic()) {
                    return error.Panic;
                }
                if (reqNumRetVals == 2) {
                    framePtr[startLocal] = res.left;
                    framePtr[startLocal+1] = res.right;
                } else {
                    switch (reqNumRetVals) {
                        0 => {
                            release(self, res.left);
                            release(self, res.right);
                        },
                        1 => {
                            framePtr[startLocal] = res.left;
                            release(self, res.right);
                        },
                        else => {
                            stdx.panic("unsupported");
                        },
                    }
                }
                return PcFramePtr{
                    .pc = pc + 14,
                    .framePtr = framePtr,
                };
            },
            // else => {
            //     // stdx.panicFmt("unsupported {}", .{sym.entryT});
            //     unreachable;
            // },
        }
    }

    fn getCallObjSymFromTable(self: *VM, sid: TypeId, symId: SymbolId) ?MethodSym {
        if (self.methodTable.get(.{ .structId = sid, .symId = symId })) |entry| {
            const sym = &self.methodSyms.buf[symId];
            sym.* = .{
                .entryT = entry.entryT,
                .mruStructId = sid,
                .inner = entry.inner,
            };
            return entry;
        } else {
            return null;
        }
    }

    fn getCallObjSym(self: *VM, typeId: u32, symId: SymbolId) linksection(cy.HotSection) ?MethodSym {
        const entry = self.methodSyms.buf[symId];
        if (entry.mruStructId == typeId) {
            return entry;
        } else {
            return @call(.never_inline, self.getCallObjSymFromTable, .{typeId, symId});
        }
    }

    /// Stack layout: arg0, arg1, ..., receiver
    /// numArgs includes the receiver.
    /// Return new pc to avoid deoptimization.
    fn callObjSym(self: *VM, pc: [*]const cy.OpData, framePtr: [*]Value, recv: Value, symId: SymbolId, startLocal: u8, numArgs: u8, comptime reqNumRetVals: u2) linksection(cy.HotSection) !PcFramePtr {
        if (recv.isPointer()) {
            const obj = stdx.ptrAlignCast(*HeapObject, recv.asPointer().?);
            const map = self.methodSyms.buf[symId];
            switch (map.mapT) {
                .one => {
                    if (obj.retainedCommon.structId == map.inner.one.id) {
                        return try @call(.{.modifier = .never_inline }, callSymEntryNoInline, .{pc, framePtr, map.inner.one.sym, obj, startLocal, numArgs, reqNumRetVals});
                    } else return self.panic("Symbol does not exist for receiver.");
                },
                .many => {
                    if (map.inner.many.mruTypeId == obj.retainedCommon.structId) {
                        return try @call(.never_inline, callSymEntryNoInline, .{pc, framePtr, map.inner.many.mruSym, obj, startLocal, numArgs, reqNumRetVals});
                    } else {
                        const sym = self.methodTable.get(.{ .structId = obj.retainedCommon.structId, .methodId = symId }) orelse {
                            log.debug("Symbol does not exist for receiver.", .{});
                            stdx.fatal();
                        };
                        self.methodSyms.buf[symId].inner.many = .{
                            .mruTypeId = obj.retainedCommon.structId,
                            .mruSym = sym,
                        };
                        return try @call(.never_inline, callSymEntryNoInline, .{pc, framePtr, sym, obj, startLocal, numArgs, reqNumRetVals});
                    }
                },
                .empty => {
                    return try @call(.never_inline, callObjSymFallback, .{self, pc, framePtr, obj, symId, startLocal, numArgs, reqNumRetVals});
                },
                // else => {
                //     unreachable;
                //     // stdx.panicFmt("unsupported {}", .{map.mapT});
                // },
            } 
        }
        return PcFramePtr{
            .pc = pc,
            .framePtr = undefined,
        };
    }

    pub fn getStackTrace(self: *const VM) *const StackTrace {
        return &self.stackTrace;
    }

    pub fn buildStackTrace(self: *VM, fromPanic: bool) !void {
        @setCold(true);
        self.stackTrace.deinit(self.alloc);
        var frames: std.ArrayListUnmanaged(StackFrame) = .{};

        var framePtr = framePtrOffset(self.framePtr);
        var pc = pcOffset(self, self.pc);
        var isTopFrame = true;
        while (true) {
            const idx = b: {
                if (isTopFrame) {
                    isTopFrame = false;
                    if (fromPanic) {
                        const len = cy.getInstLenAt(self.ops.ptr + pc);
                        break :b debug.indexOfDebugSym(self, pc + len) orelse return error.NoDebugSym;
                    }
                }
                break :b debug.indexOfDebugSym(self, pc) orelse return error.NoDebugSym;
            };
            const sym = self.debugTable[idx];

            if (sym.frameLoc == cy.NullId) {
                const node = self.compiler.nodes[sym.loc];
                var line: u32 = undefined;
                var col: u32 = undefined;
                var lineStart: u32 = undefined;
                const pos = self.compiler.tokens[node.start_token].pos();
                debug.computeLinePosWithTokens(self.parser.tokens.items, self.parser.src.items, pos, &line, &col, &lineStart);
                try frames.append(self.alloc, .{
                    .name = "main",
                    .uri = self.mainUri,
                    .line = line,
                    .col = col,
                    .lineStartPos = lineStart,
                });
                break;
            } else {
                const frameNode = self.compiler.nodes[sym.frameLoc];
                const func = self.compiler.funcDecls[frameNode.head.func.decl_id];
                const name = self.compiler.src[func.name.start..func.name.end];

                const node = self.compiler.nodes[sym.loc];
                var line: u32 = undefined;
                var col: u32 = undefined;
                var lineStart: u32 = undefined;
                const pos = self.compiler.tokens[node.start_token].pos();
                debug.computeLinePosWithTokens(self.parser.tokens.items, self.parser.src.items, pos, &line, &col, &lineStart);
                try frames.append(self.alloc, .{
                    .name = name,
                    .uri = self.mainUri,
                    .line = line,
                    .col = col,
                    .lineStartPos = lineStart,
                });
                pc = pcOffset(self, self.stack[framePtr + 2].retPcPtr);
                framePtr = framePtrOffset(self.stack[framePtr + 3].retFramePtr);
            }
        }

        self.stackTrace.frames = try frames.toOwnedSlice(self.alloc);
    }

    pub fn valueAsStaticString(self: *const VM, val: Value) linksection(cy.HotSection) []const u8 {
        const slice = val.asStaticStringSlice();
        return self.strBuf[slice.start..slice.end];
    }

    /// A comparable string can be any string or a rawstring.
    pub fn tryValueAsComparableString(self: *const VM, val: Value) linksection(cy.Section) ?[]const u8 {
        if (val.isPointer()) {
            const obj = val.asHeapObject(*HeapObject);
            if (obj.common.structId == cy.AstringT) {
                return obj.astring.getConstSlice();
            } else if (obj.common.structId == cy.UstringT) {
                return obj.ustring.getConstSlice();
            } else if (obj.common.structId == cy.StringSliceT) {
                return obj.stringSlice.getConstSlice();
            } else if (obj.common.structId == cy.RawStringT) {
                return obj.rawstring.getConstSlice();
            } else if (obj.common.structId == cy.RawStringSliceT) {
                return obj.rawstringSlice.getConstSlice();
            } else return null;
        } else {
            if (val.assumeNotPtrIsStaticString()) {
                const slice = val.asStaticStringSlice();
                return self.strBuf[slice.start..slice.end];
            } else return null;
        }
        return null;
    }

    fn valueAsStringType(self: *const VM, val: Value, strT: StringType) linksection(cy.Section) []const u8 {
        switch (strT) {
            .staticAstring,
            .staticUstring => {
                const slice = val.asStaticStringSlice();
                return self.strBuf[slice.start..slice.end];
            },
            .astring => {
                const obj = stdx.ptrAlignCast(*HeapObject, val.asPointer().?);
                return obj.astring.getConstSlice();
            },
            .ustring => {
                const obj = stdx.ptrAlignCast(*HeapObject, val.asPointer().?);
                return obj.ustring.getConstSlice();
            },
            .slice => {
                const obj = stdx.ptrAlignCast(*HeapObject, val.asPointer().?);
                return obj.stringSlice.getConstSlice();
            },
            .rawstring => {
                const obj = stdx.ptrAlignCast(*HeapObject, val.asPointer().?);
                return obj.rawstring.getConstSlice();
            },
            .rawSlice => {
                const obj = stdx.ptrAlignCast(*HeapObject, val.asPointer().?);
                return obj.rawstringSlice.getConstSlice();
            },
        }
    }

    pub fn valueAsString(self: *const VM, val: Value) linksection(cy.Section) []const u8 {
        if (val.isPointer()) {
            const obj = stdx.ptrAlignCast(*HeapObject, val.asPointer().?);
            if (obj.common.structId == cy.AstringT) {
                return obj.astring.getConstSlice();
            } else if (obj.common.structId == cy.UstringT) {
                return obj.ustring.getConstSlice();
            } else if (obj.common.structId == cy.StringSliceT) {
                return obj.stringSlice.getConstSlice();
            } else unreachable;
        } else {
            // Assume const string.
            const slice = val.asStaticStringSlice();
            return self.strBuf[slice.start..slice.end];
        }
    }

    pub fn valueToString(self: *const VM, val: Value) ![]const u8 {
        const str = self.valueToTempString(val);
        return try self.alloc.dupe(u8, str);
    }

    pub fn valueToTempString(self: *const VM, val: Value) linksection(cy.Section) []const u8 {
        tempU8Writer.reset();
        return self.getOrWriteValueString(tempU8Writer, val, undefined, false);
    }

    pub fn valueToTempString2(self: *const VM, val: Value, outCharLen: *u32) linksection(cy.Section) []const u8 {
        tempU8Writer.reset();
        return self.getOrWriteValueString(tempU8Writer, val, outCharLen, true);
    }

    pub fn valueToNextTempString(self: *const VM, val: Value) linksection(cy.Section) []const u8 {
        return self.getOrWriteValueString(tempU8Writer, val, undefined, false);
    }

    pub fn valueToNextTempString2(self: *const VM, val: Value, outCharLen: *u32) linksection(cy.Section) []const u8 {
        return self.getOrWriteValueString(tempU8Writer, val, outCharLen, true);
    }

    /// Conversion goes into a temporary buffer. Must use the result before a subsequent call.
    pub fn getOrWriteValueString(self: *const VM, writer: anytype, val: Value, outCharLen: *u32, comptime getCharLen: bool) linksection(cy.Section) []const u8 {
        if (val.isNumber()) {
            const f = val.asF64();
            const start = writer.pos();
            if (Value.floatIsSpecial(f)) {
                std.fmt.format(writer, "{}", .{f}) catch stdx.fatal();
            } else {
                if (Value.floatCanBeInteger(f)) {
                    std.fmt.format(writer, "{d:.0}", .{f}) catch stdx.fatal();
                } else {
                    std.fmt.format(writer, "{d:.10}", .{f}) catch stdx.fatal();
                }
            }
            const slice = writer.sliceFrom(start);
            if (getCharLen) {
                outCharLen.* = @intCast(u32, slice.len);
            }
            return slice;
        } else {
            if (val.isPointer()) {
                const obj = stdx.ptrAlignCast(*HeapObject, val.asPointer().?);
                if (obj.common.structId == cy.AstringT) {
                    const res = obj.astring.getConstSlice();
                    if (getCharLen) {
                        outCharLen.* = @intCast(u32, res.len);
                    }
                    return res;
                } else if (obj.common.structId == cy.UstringT) {
                    if (getCharLen) {
                        outCharLen.* = obj.ustring.charLen;
                    }
                    return obj.ustring.getConstSlice();
                } else if (obj.common.structId == cy.RawStringT) {
                    const start = writer.pos();
                    std.fmt.format(writer, "rawstring ({})", .{obj.rawstring.len}) catch stdx.fatal();
                    const slice = writer.sliceFrom(start);
                    if (getCharLen) {
                        outCharLen.* = @intCast(u32, slice.len);
                    }
                    return slice;
                } else if (obj.common.structId == cy.ListS) {
                    const start = writer.pos();
                    std.fmt.format(writer, "List ({})", .{obj.list.list.len}) catch stdx.fatal();
                    const slice = writer.sliceFrom(start);
                    if (getCharLen) {
                        outCharLen.* = @intCast(u32, slice.len);
                    }
                    return slice;
                } else if (obj.common.structId == cy.MapS) {
                    const start = writer.pos();
                    std.fmt.format(writer, "Map ({})", .{obj.map.inner.size}) catch stdx.fatal();
                    const slice = writer.sliceFrom(start);
                    if (getCharLen) {
                        outCharLen.* = @intCast(u32, slice.len);
                    }
                    return slice;
                } else {
                    const buf = self.structs.buf[obj.common.structId].name;
                    if (getCharLen) {
                        outCharLen.* = @intCast(u32, buf.len);
                    }
                    return buf;
                }
            } else {
                switch (val.getTag()) {
                    cy.NoneT => {
                        if (getCharLen) {
                            outCharLen.* = "none".len;
                        }
                        return "none";
                    },
                    cy.BooleanT => {
                        if (val.asBool()) {
                            if (getCharLen) {
                                outCharLen.* = "true".len;
                            }
                            return "true";
                        } else {
                            if (getCharLen) {
                                outCharLen.* = "false".len;
                            }
                            return "false";
                        }
                    },
                    cy.ErrorT => {
                        const start = writer.pos();
                        const litId = val.asErrorTagLit();
                        std.fmt.format(writer, "error#{s}", .{self.getTagLitName(litId)}) catch stdx.fatal();
                        const slice = writer.sliceFrom(start);
                        if (getCharLen) {
                            outCharLen.* = @intCast(u32, slice.len);
                        }
                        return slice;
                    },
                    cy.StaticAstringT => {
                        const slice = val.asStaticStringSlice();
                        const buf = self.strBuf[slice.start..slice.end];
                        if (getCharLen) {
                            outCharLen.* = @intCast(u32, buf.len);
                        }
                        return buf;
                    },
                    cy.StaticUstringT => {
                        const slice = val.asStaticStringSlice();
                        if (getCharLen) {
                            outCharLen.* = @ptrCast(*align (1) cy.StaticUstringHeader, self.strBuf.ptr + slice.start - 12).charLen;
                        }
                        return self.strBuf[slice.start..slice.end];
                    },
                    cy.UserTagLiteralT => {
                        const start = writer.pos();
                        const litId = val.asTagLiteralId();
                        std.fmt.format(writer, "#{s}", .{self.getTagLitName(litId)}) catch stdx.fatal();
                        const slice = writer.sliceFrom(start);
                        if (getCharLen) {
                            outCharLen.* = @intCast(u32, slice.len);
                        }
                        return slice;
                    },
                    cy.IntegerT => {
                        const start = writer.pos();
                        std.fmt.format(writer, "{}", .{val.asI32()}) catch stdx.fatal();
                        const slice = writer.sliceFrom(start);
                        if (getCharLen) {
                            outCharLen.* = @intCast(u32, slice.len);
                        }
                        return slice;
                    },
                    else => {
                        log.debug("unexpected tag {}", .{val.getTag()});
                        stdx.fatal();
                    },
                }
            }
        }
    }

    pub fn writeValueToString(self: *const VM, writer: anytype, val: Value) void {
        const str = self.valueToTempString(val);
        _ = writer.write(str) catch stdx.fatal();
    }

    pub inline fn stackEnsureUnusedCapacity(self: *VM, unused: u32) linksection(cy.HotSection) !void {
        if (@ptrToInt(self.framePtr) + 8 * unused >= @ptrToInt(self.stack.ptr + self.stack.len)) {
            try self.stackGrowTotalCapacity((@ptrToInt(self.framePtr) + 8 * unused) / 8);
        }
    }

    inline fn stackEnsureTotalCapacity(self: *VM, newCap: usize) linksection(cy.HotSection) !void {
        if (newCap > self.stack.len) {
            try self.stackGrowTotalCapacity(newCap);
        }
    }

    pub fn stackEnsureTotalCapacityPrecise(self: *VM, newCap: usize) !void {
        if (newCap > self.stack.len) {
            try self.stackGrowTotalCapacityPrecise(newCap);
        }
    }

    pub fn stackGrowTotalCapacity(self: *VM, newCap: usize) !void {
        var betterCap = self.stack.len;
        while (true) {
            betterCap +|= betterCap / 2 + 8;
            if (betterCap >= newCap) {
                break;
            }
        }
        if (self.alloc.resize(self.stack, betterCap)) {
            self.stack.len = betterCap;
            self.stackEndPtr = self.stack.ptr + betterCap;
        } else {
            self.stack = try self.alloc.realloc(self.stack, betterCap);
            self.stackEndPtr = self.stack.ptr + betterCap;
        }
    }

    pub fn stackGrowTotalCapacityPrecise(self: *VM, newCap: usize) !void {
        if (self.alloc.resize(self.stack, newCap)) {
            self.stack.len = newCap;
            self.stackEndPtr = self.stack.ptr + newCap;
        } else {
            self.stack = try self.alloc.realloc(self.stack, newCap);
            self.stackEndPtr = self.stack.ptr + newCap;
        }
    }

    pub inline fn toPc(self: *const VM, offset: usize) [*]cy.OpData {
        return @ptrCast([*]cy.OpData, self.ops.ptr + offset);
    }

    // Performs stackGrowTotalCapacityPrecise in addition to patching the frame pointers.
    fn growStackAuto(vm: *VM) !void {
        @setCold(true);
        // Grow by 50% with minimum of 16.
        var growSize = vm.stack.len / 2;
        if (growSize < 16) {
            growSize = 16;
        }
        try growStackPrecise(vm, vm.stack.len + growSize);
    }

    pub fn ensureTotalStackCapacity(vm: *VM, newCap: usize) !void {
        if (newCap > vm.stack.len) {
            var betterCap = vm.stack.len;
            while (true) {
                betterCap +|= betterCap / 2 + 8;
                if (betterCap >= newCap) {
                    break;
                }
            }
            try growStackPrecise(vm, betterCap);
        }
    }

    fn growStackPrecise(vm: *VM, newCap: usize) !void {
        if (vm.alloc.resize(vm.stack, newCap)) {
            vm.stack.len = newCap;
            vm.stackEndPtr = vm.stack.ptr + newCap;
        } else {
            const newStack = try vm.alloc.alloc(Value, newCap);

            // Copy to new stack.
            std.mem.copy(Value, newStack[0..vm.stack.len], vm.stack);

            // Patch frame ptrs. 
            var curFpOffset = framePtrOffsetFrom(vm.stack.ptr, vm.framePtr);
            while (curFpOffset != 0) {
                const prevFpOffset = framePtrOffsetFrom(vm.stack.ptr, newStack[curFpOffset + 3].retFramePtr);
                newStack[curFpOffset + 3].retFramePtr = newStack.ptr + prevFpOffset;
                curFpOffset = prevFpOffset;
            }

            // Free old stack.
            vm.alloc.free(vm.stack);

            // Update to new frame ptr.
            vm.framePtr = newStack.ptr + framePtrOffsetFrom(vm.stack.ptr, vm.framePtr);
            vm.stack = newStack;
            vm.stackEndPtr = vm.stack.ptr + newCap;
        }
    }
};

fn evalBitwiseOr(left: Value, right: Value) linksection(cy.HotSection) Value {
    @setCold(true);
    if (left.isNumber()) {
       const f = @intToFloat(f64, left.asF64toI32() | @floatToInt(i32, right.toF64()));
       return Value.initF64(f);
    } else {
        log.debug("unsupported", .{});
        unreachable;
    }
}

fn evalBitwiseXor(left: Value, right: Value) linksection(cy.HotSection) Value {
    @setCold(true);
    if (left.isNumber()) {
       const f = @intToFloat(f64, left.asF64toI32() ^ @floatToInt(i32, right.toF64()));
       return Value.initF64(f);
    } else {
        log.debug("unsupported", .{});
        unreachable;
    }
}

fn evalBitwiseAnd(left: Value, right: Value) linksection(cy.HotSection) Value {
    @setCold(true);
    if (left.isNumber()) {
       const f = @intToFloat(f64, left.asF64toI32() & @floatToInt(i32, right.toF64()));
       return Value.initF64(f);
    } else {
        log.debug("unsupported", .{});
        unreachable;
    }
}

fn evalBitwiseLeftShift(left: Value, right: Value) linksection(cy.HotSection) Value {
    @setCold(true);
    if (left.isNumber()) {
       const f = @intToFloat(f64, left.asF64toI32() << @floatToInt(u5, right.toF64()));
       return Value.initF64(f);
    } else {
        log.debug("unsupported", .{});
        unreachable;
    }
}

fn evalBitwiseRightShift(left: Value, right: Value) linksection(cy.HotSection) Value {
    @setCold(true);
    if (left.isNumber()) {
       const f = @intToFloat(f64, left.asF64toI32() >> @floatToInt(u5, right.toF64()));
       return Value.initF64(f);
    } else {
        log.debug("unsupported", .{});
        unreachable;
    }
}

fn evalBitwiseNot(val: Value) linksection(cy.HotSection) Value {
    @setCold(true);
    if (val.isNumber()) {
       const f = @intToFloat(f64, ~val.asF64toI32());
       return Value.initF64(f);
    } else {
        log.debug("unsupported", .{});
        unreachable;
    }
}

fn evalGreaterOrEqual(left: cy.Value, right: cy.Value) cy.Value {
    return Value.initBool(left.toF64() >= right.toF64());
}

fn evalGreater(left: cy.Value, right: cy.Value) cy.Value {
    return Value.initBool(left.toF64() > right.toF64());
}

fn evalLessOrEqual(left: cy.Value, right: cy.Value) cy.Value {
    return Value.initBool(left.toF64() <= right.toF64());
}

fn evalLessFallback(left: cy.Value, right: cy.Value) linksection(cy.HotSection) cy.Value {
    @setCold(true);
    return Value.initBool(left.toF64() < right.toF64());
}

pub const StringType = enum {
    staticAstring,
    staticUstring,
    astring,
    ustring,
    slice,
    rawstring,
    rawSlice,
};

fn getComparableStringType(val: Value) ?StringType {
    if (val.isPointer()) {
        const obj = stdx.ptrAlignCast(*HeapObject, val.asPointer().?);
        if (obj.common.structId == cy.AstringT) {
            return .astring;
        } else if (obj.common.structId == cy.UstringT) {
            return .ustring;
        } else if (obj.common.structId == cy.StringSliceT) {
            return .slice;
        } else if (obj.common.structId == cy.RawStringT) {
            return .rawstring;
        } else if (obj.common.structId == cy.RawStringSliceT) {
            return .rawSlice;
        }
        return null;
    } else {
        if (val.isNumber()) {
            return null;
        }
        switch (val.getTag()) {
            cy.StaticUstringT => {
                return .staticUstring;
            },
            cy.StaticAstringT => {
                return .staticAstring;
            },
            else => return null,
        }
    }
}

fn evalCompareNot(vm: *const VM, left: cy.Value, right: cy.Value) linksection(cy.HotSection) cy.Value {
    if (getComparableStringType(left)) |lstrT| {
        if (getComparableStringType(right)) |rstrT| {
            const lstr = vm.valueAsStringType(left, lstrT);
            const rstr = vm.valueAsStringType(right, rstrT);
            return Value.initBool(!std.mem.eql(u8, lstr, rstr));
        }
    }
    return Value.True;
}

fn evalCompareBool(vm: *const VM, left: Value, right: Value) linksection(cy.HotSection) bool {
    if (getComparableStringType(left)) |lstrT| {
        if (getComparableStringType(right)) |rstrT| {
            const lstr = vm.valueAsStringType(left, lstrT);
            const rstr = vm.valueAsStringType(right, rstrT);
            return std.mem.eql(u8, lstr, rstr);
        }
    }
    return false;
}

fn evalCompare(vm: *const VM, left: Value, right: Value) linksection(cy.HotSection) Value {
    if (getComparableStringType(left)) |lstrT| {
        if (getComparableStringType(right)) |rstrT| {
            const lstr = vm.valueAsStringType(left, lstrT);
            const rstr = vm.valueAsStringType(right, rstrT);
            return Value.initBool(std.mem.eql(u8, lstr, rstr));
        }
    }
    return Value.False;
}

fn evalMinusFallback(left: Value, right: Value) linksection(cy.HotSection) Value {
    @setCold(true);
    if (left.isPointer()) {
        return Value.initF64(left.toF64() - right.toF64());
    } else {
        switch (left.getTag()) {
            cy.BooleanT => {
                if (left.asBool()) {
                    return Value.initF64(1 - right.toF64());
                } else {
                    return Value.initF64(-right.toF64());
                }
            },
            cy.NoneT => return Value.initF64(-right.toF64()),
            else => stdx.panic("unexpected tag"),
        }
    }
}

fn evalPower(left: cy.Value, right: cy.Value) cy.Value {
    if (left.isNumber()) {
        return Value.initF64(std.math.pow(f64, left.asF64(), right.toF64()));
    } else {
        switch (left.getTag()) {
            cy.BooleanT => {
                if (left.asBool()) {
                    return Value.initF64(1);
                } else {
                    return Value.initF64(0);
                }
            },
            cy.NoneT => return Value.initF64(0),
            else => stdx.panic("unexpected tag"),
        }
    }
}

fn evalDivide(left: cy.Value, right: cy.Value) cy.Value {
    if (left.isNumber()) {
        return Value.initF64(left.asF64() / right.toF64());
    } else {
        switch (left.getTag()) {
            cy.BooleanT => {
                if (left.asBool()) {
                    return Value.initF64(1.0 / right.toF64());
                } else {
                    return Value.initF64(0);
                }
            },
            cy.NoneT => return Value.initF64(0),
            else => stdx.panic("unexpected tag"),
        }
    }
}

fn evalMod(left: cy.Value, right: cy.Value) cy.Value {
    if (left.isNumber()) {
        return Value.initF64(std.math.mod(f64, left.asF64(), right.toF64()) catch std.math.nan_f64);
    } else {
        switch (left.getTag()) {
            cy.BooleanT => {
                if (left.asBool()) {
                    const rightf = right.toF64();
                    if (rightf > 0) {
                        return Value.initF64(1);
                    } else if (rightf == 0) {
                        return Value.initF64(std.math.nan_f64);
                    } else {
                        return Value.initF64(rightf + 1);
                    }
                } else {
                    if (right.toF64() != 0) {
                        return Value.initF64(0);
                    } else {
                        return Value.initF64(std.math.nan_f64);
                    }
                }
            },
            cy.NoneT => {
                if (right.toF64() != 0) {
                    return Value.initF64(0);
                } else {
                    return Value.initF64(std.math.nan_f64);
                }
            },
            else => stdx.panic("unexpected tag"),
        }
    }
}

fn evalMultiply(left: cy.Value, right: cy.Value) cy.Value {
    if (left.isNumber()) {
        return Value.initF64(left.asF64() * right.toF64());
    } else {
        switch (left.getTag()) {
            cy.BooleanT => {
                if (left.asBool()) {
                    return Value.initF64(right.toF64());
                } else {
                    return Value.initF64(0);
                }
            },
            cy.NoneT => return Value.initF64(0),
            else => stdx.panic("unexpected tag"),
        }
    }
}

fn evalAddFallback(left: cy.Value, right: cy.Value) linksection(cy.HotSection) !cy.Value {
    @setCold(true);
    return Value.initF64(try toF64OrPanic(left) + try toF64OrPanic(right));
}

fn toF64OrPanic(val: Value) linksection(cy.HotSection) !f64 {
    if (val.isNumber()) {
        return val.asF64();
    } else {
        return try @call(.never_inline, convToF64OrPanic, .{val});
    }
}

fn convToF64OrPanic(val: Value) linksection(cy.HotSection) !f64 {
    if (val.isPointer()) {
        const obj = stdx.ptrAlignCast(*cy.HeapObject, val.asPointer().?);
        if (obj.common.structId == cy.AstringT) {
            const str = obj.astring.getConstSlice();
            return std.fmt.parseFloat(f64, str) catch 0;
        } else if (obj.common.structId == cy.UstringT) {
            const str = obj.ustring.getConstSlice();
            return std.fmt.parseFloat(f64, str) catch 0;
        } else if (obj.common.structId == cy.RawStringT) {
            const str = obj.rawstring.getConstSlice();
            return std.fmt.parseFloat(f64, str) catch 0;
        } else return gvm.panic("Cannot convert struct to number");
    } else {
        switch (val.getTag()) {
            cy.NoneT => return 0,
            cy.BooleanT => return if (val.asBool()) 1 else 0,
            cy.IntegerT => return @intToFloat(f64, val.asI32()),
            cy.ErrorT => stdx.fatal(),
            cy.StaticAstringT => {
                const slice = val.asStaticStringSlice();
                const str = gvm.strBuf[slice.start..slice.end];
                return std.fmt.parseFloat(f64, str) catch 0;
            },
            cy.StaticUstringT => {
                const slice = val.asStaticStringSlice();
                const str = gvm.strBuf[slice.start..slice.end];
                return std.fmt.parseFloat(f64, str) catch 0;
            },
            else => stdx.panicFmt("unexpected tag {}", .{val.getTag()}),
        }
    }
}

fn evalNeg(val: Value) Value {
    // @setCold(true);
    if (val.isNumber()) {
        return Value.initF64(-val.asF64());
    } else {
        switch (val.getTag()) {
            cy.NoneT => return Value.initF64(0),
            cy.BooleanT => {
                if (val.asBool()) {
                    return Value.initF64(-1);
                } else {
                    return Value.initF64(0);
                }
            },
            else => stdx.panic("unexpected tag"),
        }
    }
}

fn evalNot(val: cy.Value) cy.Value {
    if (val.isNumber()) {
        return Value.False;
    } else {
        switch (val.getTag()) {
            cy.NoneT => return Value.True,
            cy.BooleanT => return Value.initBool(!val.asBool()),
            else => stdx.panic("unexpected tag"),
        }
    }
}

const SymbolMapType = enum {
    one,
    many,
    empty,
};

const TagLitSym = struct {
    symT: SymbolMapType,
    inner: union {
        one: struct {
            id: TagTypeId,
            val: u32,
        },
    },
    name: []const u8,
};

const FieldSymbolMap = struct {
    mruTypeId: TypeId,
    mruOffset: u16,
    name: []const u8,
};

test "Internals." {
    try t.eq(@alignOf(VM), 8);
    try t.eq(@alignOf(MethodSym), 8);
    try t.eq(@sizeOf(MethodSym), 16);

    try t.eq(@sizeOf(FuncSymbolEntry), 16);
    var funcSymEntry: FuncSymbolEntry = undefined;
    try t.eq(@ptrToInt(&funcSymEntry.entryT), @ptrToInt(&funcSymEntry));
    try t.eq(@ptrToInt(&funcSymEntry.innerExtra), @ptrToInt(&funcSymEntry) + 4);
    try t.eq(@ptrToInt(&funcSymEntry.inner), @ptrToInt(&funcSymEntry) + 8);

    try t.eq(@sizeOf(AbsFuncSigKey), 16);
    try t.eq(@sizeOf(RelFuncSigKey), 8);

    try t.eq(@sizeOf(Struct), 24);
    try t.eq(@sizeOf(FieldSymbolMap), 24);


    try t.eq(@sizeOf(KeyU64), 8);
}

const MethodSymType = enum {
    func,
    nativeFunc1,
    nativeFunc2,
};

const NativeObjFuncPtr = *const fn (*UserVM, *anyopaque, [*]const Value, u8) Value;
const NativeObjFunc2Ptr = *const fn (*UserVM, *anyopaque, [*]const Value, u8) cy.ValuePair;
const NativeFuncPtr = *const fn (*UserVM, [*]const Value, u8) Value;

/// Keeping this small is better for function calls.
/// Secondary symbol data should be moved to `methodSymExtras`.
pub const MethodSym = struct {
    entryT: MethodSymType,
    /// Most recent sym used is cached avoid hashmap lookup. 
    mruStructId: TypeId,
    inner: packed union {
        nativeFunc1: NativeObjFuncPtr,
        nativeFunc2: *const fn (*UserVM, *anyopaque, [*]const Value, u8) cy.ValuePair,
        func: packed struct {
            // pc: packed union {
            //     ptr: [*]const cy.OpData,
            //     offset: usize,
            // },
            pc: u32,
            /// Includes function params, locals, and return info slot.
            numLocals: u32,
        },
    },

    pub fn initFuncOffset(pc: usize, numLocals: u32) MethodSym {
        return .{
            .entryT = .func,
            .mruStructId = undefined,
            .inner = .{
                .func = .{
                    .pc = @intCast(u32, pc),
                    .numLocals = numLocals,
                },
            },
        };
    }

    pub fn initNativeFunc1(func: NativeObjFuncPtr) MethodSym {
        return .{
            .entryT = .nativeFunc1,
            .mruStructId = undefined,
            .inner = .{
                .nativeFunc1 = func,
            },
        };
    }

    pub fn initNativeFunc2(func: NativeObjFunc2Ptr) MethodSym {
        return .{
            .entryT = .nativeFunc2,
            .mruStructId = undefined,
            .inner = .{
                .nativeFunc2 = func,
            },
        };
    }
};

pub const VarSym = struct {
    value: Value,

    pub fn init(val: Value) VarSym {
        return .{
            .value = val,
        };
    }
};

pub const FuncSymbolEntryType = enum {
    nativeFunc1,
    func,
    closure,
    none,
};

pub const FuncSymDetail = struct {
    name: []const u8,
};

/// TODO: Rename to FuncSymbol.
pub const FuncSymbolEntry = extern struct {
    entryT: u32,
    innerExtra: extern union {
        nativeFunc1: extern struct {
            /// Used to wrap a native func as a function value.
            numParams: u32,
        },
    } = undefined,
    inner: extern union {
        nativeFunc1: *const fn (*UserVM, [*]const Value, u8) Value,
        func: packed struct {
            pc: u32,
            /// Includes locals, and return info slot. Does not include params.
            numLocals: u16,
            /// Num params used to wrap as function value.
            numParams: u16,
        },
        closure: *cy.Closure,
    },

    pub fn initNativeFunc1(func: *const fn (*UserVM, [*]const Value, u8) Value, numParams: u32) FuncSymbolEntry {
        return .{
            .entryT = @enumToInt(FuncSymbolEntryType.nativeFunc1),
            .innerExtra = .{
                .nativeFunc1 = .{
                    .numParams = numParams,
                }
            },
            .inner = .{
                .nativeFunc1 = func,
            },
        };
    }

    pub fn initFunc(pc: usize, numLocals: u16, numParams: u16) FuncSymbolEntry {
        return .{
            .entryT = @enumToInt(FuncSymbolEntryType.func),
            .inner = .{
                .func = .{
                    .pc = @intCast(u32, pc),
                    .numLocals = numLocals,
                    .numParams = numParams,
                },
            },
        };
    }

    pub fn initClosure(closure: *cy.Closure) FuncSymbolEntry {
        return .{
            .entryT = @enumToInt(FuncSymbolEntryType.closure),
            .inner = .{
                .closure = closure,
            },
        };
    }
};

const TagTypeId = u32;
const TagType = struct {
    name: []const u8,
    numMembers: u32,
};

const StructKey = KeyU64;

pub const TypeId = u32;

const Struct = struct {
    name: []const u8,
    numFields: u32,
};

// const StructSymbol = struct {
//     name: []const u8,
// };

pub const SymbolId = u32;

pub const TraceInfo = struct {
    opCounts: []OpCount = &.{},
    totalOpCounts: u32,
    numRetains: u32,
    numRetainAttempts: u32,
    numReleases: u32,
    numReleaseAttempts: u32,
    numForceReleases: u32,
    numRetainCycles: u32,
    numRetainCycleRoots: u32,
};

pub const OpCount = struct {
    code: u32,
    count: u32,
};

const Root = @This();

/// To reduce the amount of code inlined in the hot loop, handle StackOverflow at the top and resume execution.
/// This is also the entry way for native code to call into the VM, assuming pc, framePtr, and virtual registers are already set.
pub fn evalLoopGrowStack(vm: *VM) linksection(cy.HotSection) error{StackOverflow, OutOfMemory, Panic, OutOfBounds, NoDebugSym, End}!void {
    while (true) {
        @call(.always_inline, evalLoop, .{vm}) catch |err| {
            if (err == error.StackOverflow) {
                log.debug("grow stack", .{});
                try @call(.never_inline, vm.growStackAuto, .{});
                continue;
            } else if (err == error.End) {
                return;
            } else if (err == error.Panic) {
                try @call(.never_inline, gvm.buildStackTrace, .{true});
                return error.Panic;
            } else return err;
        };
        return;
    }
}

inline fn gotoNext(pc: *[*]cy.OpData, jumpTablePtr: u64) void {
    if (EnableAarch64ComputedGoto) {
        const asmPc = asm (
            \\ldrb w8, [%[pc]]
            \\ldrsw  x10, [x28, x8, lsl #2]
            \\adr x9, LOpBase
            // TODO: Remove extra offset addition somehow.
            \\add x9, x9, #4
            \\add x9, x9, x10
            : [ret] "={x9}" (-> [*]const u32)
            : [pc] "r" (pc.*),
              [jt] "{x28}" (jumpTablePtr),
            : "x10", "x8"
        );
        // Splitting into two inline assembly prevents
        // it from using a temporary register for `pc`, which would be a problem
        // since the switch case would generate the mov back to the dedicated pc register
        // after the inlined br inst.
        _ = asm volatile (
            \\br %[asmPc]
            :
            : [asmPc] "r" (asmPc),
            : 
        );
    }
}

const AarchPcRelativeAddressOp = packed struct {
    rd: u5,
    immhi: u19,
    fixed: u5 = 0b10000,
    immlo: u2,
    op: u1,

    fn getImm21(self: AarchPcRelativeAddressOp) u21 {
        return (self.immhi << 2) | self.immlo;
    }
};

const AarchAddSubtractImmOp = packed struct {
    rd: u5,
    rn: u5,
    imm12: u12,
    sh: u1,
    fixed: u6 = 0b100010,
    s: u1,
    op: u1,
    sf: u1,
};

/// Generate assembly labels to find sections easier.
const GenLabels = builtin.mode != .Debug and !builtin.cpu.arch.isWasm() and true;
const EnableAarch64ComputedGoto = aarch64 and builtin.mode != .Debug;
const useGoto = EnableAarch64ComputedGoto;

fn evalLoop(vm: *VM) linksection(cy.HotSection) error{StackOverflow, OutOfMemory, Panic, OutOfBounds, NoDebugSym, End}!void {
    if (GenLabels) {
        _ = asm volatile ("LEvalLoop:"::);
    }

    var jumpTablePtr: u64 = undefined;
    if (EnableAarch64ComputedGoto) {
        // For aarch64, this is a hack to get computed gotos.
        // Zig already generates the jump table for us, but it doesn't inline the jumps for each switch case.
        // This looks up the jump table address at runtime by looking at a relative adrp instruction.
        // Then LOpBase is placed before the switch. It doesn't end up exactly where the generated base address is,
        // so an offset is applied.
        // Finally, `gotoNext` is added to each switch case which performs an inline jump.

        // Get the jump table ptr from decoding two arm64 insts.
        const asmPc = asm (
            \\adr x28, .
            : [ret] "={x28}" (-> [*]const u32)
            : 
            :
        );
        const AdrpOffset = 5;
        const adrpInst = @bitCast(AarchPcRelativeAddressOp, (asmPc - AdrpOffset)[0]);
        const addOffsetInst = @bitCast(AarchAddSubtractImmOp, (asmPc - AdrpOffset + 1)[0]);
        jumpTablePtr = (@ptrToInt(asmPc - AdrpOffset) + (adrpInst.getImm21() << 12)) & ~((@as(u64, 1) << 12) - 1);
        jumpTablePtr += addOffsetInst.imm12;
    }

    var pc = vm.pc;
    var framePtr = vm.framePtr;
    defer {
        vm.pc = pc;
        vm.framePtr = framePtr;
    } 

    while (true) {
        if (TraceEnabled) {
            const op = pc[0].code;
            vm.trace.opCounts[@enumToInt(op)].count += 1;
            vm.trace.totalOpCounts += 1;
        }
        if (builtin.mode == .Debug) {
            dumpEvalOp(vm, pc);
        }
        if (EnableAarch64ComputedGoto) {
            // Base address to jump from.
            _ = asm volatile ("LOpBase:"::);
        }
        switch (pc[0].code) {
            .none => {
                if (GenLabels) {
                    _ = asm volatile ("LOpNone:"::);
                }
                framePtr[pc[1].arg] = Value.None;
                pc += 2;
                if (useGoto) { gotoNext(&pc, jumpTablePtr); }
                continue;
            },
            .constOp => {
                if (GenLabels) {
                    _ = asm volatile ("LOpConstOp:"::);
                }
                framePtr[pc[2].arg] = Value.initRaw(vm.consts[pc[1].arg].val);
                pc += 3;
                if (useGoto) { gotoNext(&pc, jumpTablePtr); }
                continue;
            },
            .constI8 => {
                if (GenLabels) {
                    _ = asm volatile ("LOpConstI8:"::);
                }
                framePtr[pc[2].arg] = Value.initF64(@intToFloat(f64, @bitCast(i8, pc[1].arg)));
                pc += 3;
                if (useGoto) { gotoNext(&pc, jumpTablePtr); }
                continue;
            },
            .constI8Int => {
                if (GenLabels) {
                    _ = asm volatile ("LOpConstI8Int:"::);
                }
                framePtr[pc[2].arg] = Value.initI32(@intCast(i32, @bitCast(i8, pc[1].arg)));
                pc += 3;
                if (useGoto) { gotoNext(&pc, jumpTablePtr); }
                continue;
            },
            .release => {
                if (GenLabels) {
                    _ = asm volatile ("LOpRelease:"::);
                }
                release(vm, framePtr[pc[1].arg]);
                pc += 2;
                if (useGoto) { gotoNext(&pc, jumpTablePtr); }
                continue;
            },
            .releaseN => {
                if (GenLabels) {
                    _ = asm volatile ("LOpReleaseN:"::);
                }
                const numLocals = pc[1].arg;
                for (pc[2..2+numLocals]) |local| {
                    release(vm, framePtr[local.arg]);
                }
                pc += 2 + numLocals;
                if (useGoto) { gotoNext(&pc, jumpTablePtr); }
                continue;
            },
            .fieldIC => {
                if (GenLabels) {
                    _ = asm volatile ("LOpFieldIC:"::);
                }
                const recv = framePtr[pc[1].arg];
                const dst = pc[2].arg;
                if (recv.isPointer()) {
                    const obj = stdx.ptrAlignCast(*HeapObject, recv.asPointer());
                    if (obj.common.structId == @ptrCast(*align (1) u16, pc + 4).*) {
                        framePtr[dst] = obj.object.getValue(pc[6].arg);
                        pc += 7;
                        if (useGoto) { gotoNext(&pc, jumpTablePtr); }
                        continue;
                    }
                } else {
                    return vm.getFieldMissingSymbolError();
                }
                // Deoptimize.
                pc[0] = cy.OpData{ .code = .field };
                // framePtr[dst] = try gvm.getField(recv, pc[3].arg);
                framePtr[dst] = try @call(.never_inline, gvm.getField, .{ recv, pc[3].arg });
                pc += 7;
                if (useGoto) { gotoNext(&pc, jumpTablePtr); }
                continue;
            },
            .copyRetainSrc => {
                if (GenLabels) {
                    _ = asm volatile ("LOpCopyRetainSrc:"::);
                }
                const val = framePtr[pc[1].arg];
                framePtr[pc[2].arg] = val;
                retain(vm, val);
                pc += 3;
                if (useGoto) { gotoNext(&pc, jumpTablePtr); }
                continue;
            },
            .jumpNotCond => {
                if (GenLabels) {
                    _ = asm volatile ("LOpJumpNotCond:"::);
                }
                const jump = @ptrCast(*const align(1) u16, pc + 1).*;
                const cond = framePtr[pc[3].arg];
                const condVal = if (cond.isBool()) b: {
                    break :b cond.asBool();
                } else b: {
                    break :b @call(.never_inline, cond.toBool, .{});
                };
                if (!condVal) {
                    pc += jump;
                } else {
                    pc += 4;
                }
                if (useGoto) { gotoNext(&pc, jumpTablePtr); }
                continue;
            },
            .neg => {
                if (GenLabels) {
                    _ = asm volatile ("LOpNeg:"::);
                }
                const val = framePtr[pc[1].arg];
                // gvm.stack[gvm.framePtr + pc[2].arg] = if (val.isNumber())
                //     Value.initF64(-val.asF64())
                // else 
                    // @call(.never_inline, evalNegFallback, .{val});
                framePtr[pc[2].arg] = evalNeg(val);
                pc += 3;
                if (useGoto) { gotoNext(&pc, jumpTablePtr); }
                continue;
            },
            .compare => {
                if (GenLabels) {
                    _ = asm volatile ("LOpCompare:"::);
                }
                const left = framePtr[pc[1].arg];
                const right = framePtr[pc[2].arg];
                // Can immediately match numbers, objects, primitives.
                framePtr[pc[3].arg] = if (left.val == right.val) Value.True else 
                    @call(.never_inline, evalCompare, .{vm, left, right});
                pc += 4;
                if (useGoto) { gotoNext(&pc, jumpTablePtr); }
                continue;
            },
            .compareNot => {
                if (GenLabels) {
                    _ = asm volatile ("LOpCompareNot:"::);
                }
                const left = framePtr[pc[1].arg];
                const right = framePtr[pc[2].arg];
                // Can immediately match numbers, objects, primitives.
                framePtr[pc[3].arg] = if (left.val == right.val) Value.False else 
                    @call(.never_inline, evalCompareNot, .{vm, left, right});
                pc += 4;
                if (useGoto) { gotoNext(&pc, jumpTablePtr); }
                continue;
            },
            // .lessNumber => {
            //     @setRuntimeSafety(debug);
            //     const left = gvm.stack[gvm.framePtr + pc[1].arg];
            //     const right = gvm.stack[gvm.framePtr + pc[2].arg];
            //     const dst = pc[3].arg;
            //     pc += 4;
            //     gvm.stack[gvm.framePtr + dst] = Value.initBool(left.asF64() < right.asF64());
            //     continue;
            // },
            .add => {
                if (GenLabels) {
                    _ = asm volatile ("LOpAdd:"::);
                }
                const left = framePtr[pc[1].arg];
                const right = framePtr[pc[2].arg];
                if (Value.bothNumbers(left, right)) {
                    framePtr[pc[3].arg] = Value.initF64(left.asF64() + right.asF64());
                } else {
                    framePtr[pc[3].arg] = try @call(.never_inline, evalAddFallback, .{ left, right });
                }
                pc += 4;
                if (useGoto) { gotoNext(&pc, jumpTablePtr); }
                continue;
            },
            .addInt => {
                if (GenLabels) {
                    _ = asm volatile ("LOpAddInt:"::);
                }
                const left = framePtr[pc[1].arg];
                const right = framePtr[pc[2].arg];
                framePtr[pc[3].arg] = Value.initI32(left.asI32() + right.asI32());
                pc += 4;
                if (useGoto) { gotoNext(&pc, jumpTablePtr); }
                continue;
            },
            .minus => {
                if (GenLabels) {
                    _ = asm volatile ("LOpMinus:"::);
                }
                const left = framePtr[pc[1].arg];
                const right = framePtr[pc[2].arg];
                framePtr[pc[3].arg] = if (Value.bothNumbers(left, right))
                    Value.initF64(left.asF64() - right.asF64())
                else @call(.never_inline, evalMinusFallback, .{left, right});
                pc += 4;
                if (useGoto) { gotoNext(&pc, jumpTablePtr); }
                continue;
            },
            .minusInt => {
                if (GenLabels) {
                    _ = asm volatile ("LOpMinusInt:"::);
                }
                const left = framePtr[pc[1].arg];
                const right = framePtr[pc[2].arg];
                framePtr[pc[3].arg] = Value.initI32(left.asI32() - right.asI32());
                pc += 4;
                if (useGoto) { gotoNext(&pc, jumpTablePtr); }
                continue;
            },
            .less => {
                if (GenLabels) {
                    _ = asm volatile ("LOpLess:"::);
                }
                const left = framePtr[pc[1].arg];
                const right = framePtr[pc[2].arg];
                framePtr[pc[3].arg] = if (Value.bothNumbers(left, right))
                    Value.initBool(left.asF64() < right.asF64())
                else
                    @call(.never_inline, evalLessFallback, .{left, right});
                pc += 4;
                if (useGoto) { gotoNext(&pc, jumpTablePtr); }
                continue;
            },
            .lessInt => {
                if (GenLabels) {
                    _ = asm volatile ("LOpLessInt:"::);
                }
                const left = framePtr[pc[1].arg];
                const right = framePtr[pc[2].arg];
                framePtr[pc[3].arg] = Value.initBool(left.asI32() < right.asI32());
                pc += 4;
                if (useGoto) { gotoNext(&pc, jumpTablePtr); }
                continue;
            },
            .greater => {
                if (GenLabels) {
                    _ = asm volatile ("LOpGreater:"::);
                }
                const srcLeft = framePtr[pc[1].arg];
                const srcRight = framePtr[pc[2].arg];
                const dstLocal = pc[3].arg;
                pc += 4;
                framePtr[dstLocal] = evalGreater(srcLeft, srcRight);
                if (useGoto) { gotoNext(&pc, jumpTablePtr); }
                continue;
            },
            .lessEqual => {
                if (GenLabels) {
                    _ = asm volatile ("LOpLessEqual:"::);
                }
                const srcLeft = framePtr[pc[1].arg];
                const srcRight = framePtr[pc[2].arg];
                const dstLocal = pc[3].arg;
                pc += 4;
                framePtr[dstLocal] = evalLessOrEqual(srcLeft, srcRight);
                if (useGoto) { gotoNext(&pc, jumpTablePtr); }
                continue;
            },
            .greaterEqual => {
                if (GenLabels) {
                    _ = asm volatile ("LOpGreaterEqual:"::);
                }
                const srcLeft = framePtr[pc[1].arg];
                const srcRight = framePtr[pc[2].arg];
                const dstLocal = pc[3].arg;
                pc += 4;
                framePtr[dstLocal] = evalGreaterOrEqual(srcLeft, srcRight);
                if (useGoto) { gotoNext(&pc, jumpTablePtr); }
                continue;
            },
            .true => {
                if (GenLabels) {
                    _ = asm volatile ("LOpTrue:"::);
                }
                framePtr[pc[1].arg] = Value.True;
                pc += 2;
                if (useGoto) { gotoNext(&pc, jumpTablePtr); }
                continue;
            },
            .false => {
                if (GenLabels) {
                    _ = asm volatile ("LOpFalse:"::);
                }
                framePtr[pc[1].arg] = Value.False;
                pc += 2;
                if (useGoto) { gotoNext(&pc, jumpTablePtr); }
                continue;
            },
            .not => {
                if (GenLabels) {
                    _ = asm volatile ("LOpNot:"::);
                }
                const val = framePtr[pc[1].arg];
                framePtr[pc[2].arg] = evalNot(val);
                pc += 3;
                if (useGoto) { gotoNext(&pc, jumpTablePtr); }
                continue;
            },
            .stringTemplate => {
                if (GenLabels) {
                    _ = asm volatile ("LOpStringTemplate:"::);
                }
                const startLocal = pc[1].arg;
                const exprCount = pc[2].arg;
                const dst = pc[3].arg;
                const strCount = exprCount + 1;
                const strs = pc[4 .. 4 + strCount];
                pc += 4 + strCount;
                const vals = framePtr[startLocal .. startLocal + exprCount];
                const res = try @call(.never_inline, cy.heap.allocStringTemplate, .{vm, strs, vals});
                framePtr[dst] = res;
                if (useGoto) { gotoNext(&pc, jumpTablePtr); }
                continue;
            },
            .list => {
                if (GenLabels) {
                    _ = asm volatile ("LOpList:"::);
                }
                const startLocal = pc[1].arg;
                const numElems = pc[2].arg;
                const dst = pc[3].arg;
                pc += 4;
                const elems = framePtr[startLocal..startLocal + numElems];
                const list = try cy.heap.allocList(vm, elems);
                framePtr[dst] = list;
                if (useGoto) { gotoNext(&pc, jumpTablePtr); }
                continue;
            },
            .mapEmpty => {
                if (GenLabels) {
                    _ = asm volatile ("LOpMapEmpty:"::);
                }
                const dst = pc[1].arg;
                pc += 2;
<<<<<<< HEAD
                framePtr[dst] = try cy.heap.allocEmptyMap(vm);
                gotoNext(&pc, jumpTablePtr);
=======
                framePtr[dst] = try vm.allocEmptyMap();
                if (useGoto) { gotoNext(&pc, jumpTablePtr); }
>>>>>>> 142119ef
                continue;
            },
            .objectSmall => {
                if (GenLabels) {
                    _ = asm volatile ("LOpObjectSmall:"::);
                }
                const sid = pc[1].arg;
                const startLocal = pc[2].arg;
                const numFields = pc[3].arg;
                const fields = framePtr[startLocal .. startLocal + numFields];
                framePtr[pc[4].arg] = try cy.heap.allocObjectSmall(vm, sid, fields);
                if (builtin.mode == .Debug) {
                    vm.objectTraceMap.put(vm.alloc, framePtr[pc[4].arg].asHeapObject(*HeapObject), pcOffset(vm, pc)) catch stdx.fatal();
                }
                pc += 5;
                if (useGoto) { gotoNext(&pc, jumpTablePtr); }
                continue;
            },
            .object => {
                if (GenLabels) {
                    _ = asm volatile ("LOpObject:"::);
                }
                const sid = pc[1].arg;
                const startLocal = pc[2].arg;
                const numFields = pc[3].arg;
                const fields = framePtr[startLocal .. startLocal + numFields];
                framePtr[pc[4].arg] = try cy.heap.allocObject(vm, sid, fields);
                pc += 5;
                if (useGoto) { gotoNext(&pc, jumpTablePtr); }
                continue;
            },
            .map => {
                if (GenLabels) {
                    _ = asm volatile ("LOpMap:"::);
                }
                const startLocal = pc[1].arg;
                const numEntries = pc[2].arg;
                const dst = pc[3].arg;
                const keyIdxes = pc[4..4+numEntries];
                pc += 4 + numEntries;
                const vals = framePtr[startLocal .. startLocal + numEntries];
<<<<<<< HEAD
                framePtr[dst] = try cy.heap.allocMap(vm, keyIdxes, vals);
                gotoNext(&pc, jumpTablePtr);
=======
                framePtr[dst] = try vm.allocMap(keyIdxes, vals);
                if (useGoto) { gotoNext(&pc, jumpTablePtr); }
>>>>>>> 142119ef
                continue;
            },
            .slice => {
                if (GenLabels) {
                    _ = asm volatile ("LOpSlice:"::);
                }
                const slice = &framePtr[pc[1].arg];
                const start = framePtr[pc[2].arg];
                const end = framePtr[pc[3].arg];
                framePtr[pc[4].arg] = try @call(.never_inline, vm.sliceOp, .{slice, start, end});
                pc += 5;
                if (useGoto) { gotoNext(&pc, jumpTablePtr); }
                continue;
            },
            .setInitN => {
                if (GenLabels) {
                    _ = asm volatile ("LSetInitN:"::);
                }
                const numLocals = pc[1].arg;
                const locals = pc[2..2+numLocals];
                pc += 2 + numLocals;
                for (locals) |local| {
                    framePtr[local.arg] = Value.None;
                }
                if (useGoto) { gotoNext(&pc, jumpTablePtr); }
                continue;
            },
            .setIndex => {
                if (GenLabels) {
                    _ = asm volatile ("LSetIndex:"::);
                }
                const leftv = framePtr[pc[1].arg];
                const indexv = framePtr[pc[2].arg];
                const rightv = framePtr[pc[3].arg];
                try @call(.never_inline, vm.setIndex, .{leftv, indexv, rightv});
                pc += 4;
                if (useGoto) { gotoNext(&pc, jumpTablePtr); }
                continue;
            },
            .setIndexRelease => {
                if (GenLabels) {
                    _ = asm volatile ("LSetIndexRelease:"::);
                }
                const leftv = framePtr[pc[1].arg];
                const indexv = framePtr[pc[2].arg];
                const rightv = framePtr[pc[3].arg];
                try @call(.never_inline, vm.setIndexRelease, .{leftv, indexv, rightv});
                pc += 4;
                if (useGoto) { gotoNext(&pc, jumpTablePtr); }
                continue;
            },
            .copy => {
                if (GenLabels) {
                    _ = asm volatile ("LOpCopy:"::);
                }
                framePtr[pc[2].arg] = framePtr[pc[1].arg];
                pc += 3;
                if (useGoto) { gotoNext(&pc, jumpTablePtr); }
                continue;
            },
            .copyRetainRelease => {
                if (GenLabels) {
                    _ = asm volatile ("LOpCopyRetainRelease:"::);
                }
                const src = pc[1].arg;
                const dst = pc[2].arg;
                pc += 3;
                retain(vm, framePtr[src]);
                release(vm, framePtr[dst]);
                framePtr[dst] = framePtr[src];
                if (useGoto) { gotoNext(&pc, jumpTablePtr); }
                continue;
            },
            .copyReleaseDst => {
                if (GenLabels) {
                    _ = asm volatile ("LOpCopyReleaseDst:"::);
                }
                const dst = pc[2].arg;
                release(vm, framePtr[dst]);
                framePtr[dst] = framePtr[pc[1].arg];
                pc += 3;
                if (useGoto) { gotoNext(&pc, jumpTablePtr); }
                continue;
            },
            .retain => {
                if (GenLabels) {
                    _ = asm volatile ("LOpRetain:"::);
                }
                retain(vm, framePtr[pc[1].arg]);
                pc += 2;
                if (useGoto) { gotoNext(&pc, jumpTablePtr); }
                continue;
            },
            .index => {
                if (GenLabels) {
                    _ = asm volatile ("LOpIndex:"::);
                }
                const recv = &framePtr[pc[1].arg];
                const indexv = framePtr[pc[2].arg];
                framePtr[pc[3].arg] = try @call(.never_inline, vm.getIndex, .{recv, indexv});
                pc += 4;
                if (useGoto) { gotoNext(&pc, jumpTablePtr); }
                continue;
            },
            .reverseIndex => {
                if (GenLabels) {
                    _ = asm volatile ("LOpReverseIndex:"::);
                }
                const recv = &framePtr[pc[1].arg];
                const indexv = framePtr[pc[2].arg];
                framePtr[pc[3].arg] = try @call(.never_inline, vm.getReverseIndex, .{recv, indexv});
                pc += 4;
                if (useGoto) { gotoNext(&pc, jumpTablePtr); }
                continue;
            },
            .jump => {
                if (GenLabels) {
                    _ = asm volatile ("LOpJump:"::);
                }
                @setRuntimeSafety(false);
                pc += @intCast(usize, @ptrCast(*const align(1) i16, &pc[1]).*);
                if (useGoto) { gotoNext(&pc, jumpTablePtr); }
                continue;
            },
            .jumpCond => {
                if (GenLabels) {
                    _ = asm volatile ("LOpJumpCond:"::);
                }
                const jump = @ptrCast(*const align(1) i16, pc + 1).*;
                const cond = framePtr[pc[3].arg];
                const condVal = if (cond.isBool()) b: {
                    break :b cond.asBool();
                } else b: {
                    break :b @call(.never_inline, cond.toBool, .{});
                };
                if (condVal) {
                    @setRuntimeSafety(false);
                    pc += @intCast(usize, jump);
                } else {
                    pc += 4;
                }
                if (useGoto) { gotoNext(&pc, jumpTablePtr); }
                continue;
            },
            .call0 => {
                if (GenLabels) {
                    _ = asm volatile ("LOpCall0:"::);
                }
                const startLocal = pc[1].arg;
                const numArgs = pc[2].arg;
                pc += 3;

                const callee = framePtr[startLocal + numArgs + 4];
                const retInfo = buildReturnInfo(0, true);
                // const retInfo = buildReturnInfo(pcOffset(pc), framePtrOffset(framePtr), 0, true);
                // try @call(.never_inline, gvm.call, .{&pc, callee, numArgs, retInfo});
                try @call(.always_inline, call, .{vm, &pc, &framePtr, callee, startLocal, numArgs, retInfo});
                if (useGoto) { gotoNext(&pc, jumpTablePtr); }
                continue;
            },
            .call1 => {
                if (GenLabels) {
                    _ = asm volatile ("LOpCall1:"::);
                }
                const startLocal = pc[1].arg;
                const numArgs = pc[2].arg;
                pc += 3;

                const callee = framePtr[startLocal + numArgs + 4];
                const retInfo = buildReturnInfo(1, true);
                // const retInfo = buildReturnInfo(pcOffset(pc), framePtrOffset(framePtr), 1, true);
                // try @call(.never_inline, gvm.call, .{&pc, callee, numArgs, retInfo});
                try @call(.always_inline, call, .{vm, &pc, &framePtr, callee, startLocal, numArgs, retInfo});
                if (useGoto) { gotoNext(&pc, jumpTablePtr); }
                continue;
            },
            .callObjFuncIC => {
                if (GenLabels) {
                    _ = asm volatile ("LOpCallObjFuncIC:"::);
                }
                const startLocal = pc[1].arg;
                const numArgs = pc[2].arg;
                const recv = framePtr[startLocal + numArgs + 4 - 1];
                const typeId: u32 = if (recv.isPointer())
                    recv.asHeapObject(*HeapObject).common.structId
                else recv.getPrimitiveTypeId();

                const cachedStruct = @ptrCast(*align (1) u16, pc + 12).*;
                if (typeId == cachedStruct) {
                    const numLocals = pc[5].arg;
                    if (@ptrToInt(framePtr + startLocal + numLocals) >= @ptrToInt(vm.stackEndPtr)) {
                        return error.StackOverflow;
                    }
                    const retFramePtr = Value{ .retFramePtr = framePtr };
                    framePtr += startLocal;
                    @ptrCast([*]u8, framePtr + 1)[0] = pc[3].arg;
                    @ptrCast([*]u8, framePtr + 1)[1] = 0;
                    framePtr[2] = Value{ .retPcPtr = pc + 14 };
                    framePtr[3] = retFramePtr;
                    pc = @intToPtr([*]cy.OpData, @intCast(usize, @ptrCast(*align(1) u48, pc + 6).*));
                    if (useGoto) { gotoNext(&pc, jumpTablePtr); }
                    continue;
                }

                // Deoptimize.
                pc[0] = cy.OpData{ .code = .callObjSym };
                if (useGoto) { gotoNext(&pc, jumpTablePtr); }
                continue;
            },
            .callObjNativeFuncIC => {
                if (GenLabels) {
                    _ = asm volatile ("LOpCallObjNativeFuncIC:"::);
                }
                const startLocal = pc[1].arg;
                const numArgs = pc[2].arg;
                const recv = &framePtr[startLocal + numArgs + 4 - 1];
                var obj: *HeapObject = undefined;
                var typeId: u32 = undefined;
                if (recv.isPointer()) {
                    obj = recv.asHeapObject(*HeapObject);
                    typeId = obj.common.structId;
                } else {
                    obj = @ptrCast(*HeapObject, recv);
                    typeId = recv.getPrimitiveTypeId();
                }

                const cachedStruct = @ptrCast(*align (1) u16, pc + 12).*;
                if (typeId == cachedStruct) {
                    // const newFramePtr = framePtr + startLocal;
                    vm.framePtr = framePtr;
                    const func = @intToPtr(NativeObjFuncPtr, @intCast(usize, @ptrCast(*align (1) u48, pc + 6).*));
                    const res = func(@ptrCast(*UserVM, vm), obj, @ptrCast([*]const Value, framePtr + startLocal + 4), numArgs);
                    if (res.isPanic()) {
                        return error.Panic;
                    }
                    const numRet = pc[3].arg;
                    if (numRet == 1) {
                        framePtr[startLocal] = res;
                    } else {
                        switch (numRet) {
                            0 => {
                                // Nop.
                            },
                            1 => stdx.panic("not possible"),
                            else => {
                                stdx.panic("unsupported numret");
                            },
                        }
                    }
                    pc += 14;
                    // In the future, we might allow native functions to change the pc and framePtr.
                    // pc = vm.pc;
                    // framePtr = vm.framePtr;
                    if (useGoto) { gotoNext(&pc, jumpTablePtr); }
                    continue;
                }

                // Deoptimize.
                pc[0] = cy.OpData{ .code = .callObjSym };
                if (useGoto) { gotoNext(&pc, jumpTablePtr); }
                continue;
            },
            .callFuncIC => {
                if (GenLabels) {
                    _ = asm volatile ("LOpCallFuncIC:"::);
                }
                const startLocal = pc[1].arg;
                const numLocals = pc[4].arg;
                if (@ptrToInt(framePtr + startLocal + numLocals) >= @ptrToInt(vm.stackEndPtr)) {
                    return error.StackOverflow;
                }

                const retFramePtr = Value{ .retFramePtr = framePtr };
                framePtr += startLocal;
                @ptrCast([*]u8, framePtr + 1)[0] = pc[3].arg;
                @ptrCast([*]u8, framePtr + 1)[1] = 0;
                framePtr[2] = Value{ .retPcPtr = pc + 11 };
                framePtr[3] = retFramePtr;

                pc = @intToPtr([*]cy.OpData, @intCast(usize, @ptrCast(*align(1) u48, pc + 5).*));
                if (useGoto) { gotoNext(&pc, jumpTablePtr); }
                continue;
            },
            .callNativeFuncIC => {
                if (GenLabels) {
                    _ = asm volatile ("LOpCallNativeFuncIC:"::);
                }
                const startLocal = pc[1].arg;
                const numArgs = pc[2].arg;

                const newFramePtr = framePtr + startLocal;
                vm.framePtr = newFramePtr;
                const func = @intToPtr(NativeFuncPtr, @intCast(usize, @ptrCast(*align (1) u48, pc + 5).*));
                const res = func(@ptrCast(*UserVM, vm), @ptrCast([*]const Value, newFramePtr + 4), numArgs);
                if (res.isPanic()) {
                    return error.Panic;
                }
                const numRet = pc[3].arg;
                if (numRet == 1) {
                    newFramePtr[0] = res;
                } else {
                    switch (numRet) {
                        0 => {
                            // Nop.
                        },
                        1 => stdx.panic("not possible"),
                        else => stdx.panic("unsupported"),
                    }
                }
                pc += 11;
                if (useGoto) { gotoNext(&pc, jumpTablePtr); }
                continue;
            },
            .ret1 => {
                if (GenLabels) {
                    _ = asm volatile ("LOpRet1:"::);
                }
                if (@call(.always_inline, popStackFrameLocal1, .{vm, &pc, &framePtr})) {
                    if (useGoto) { gotoNext(&pc, jumpTablePtr); }
                    continue;
                } else {
                    return;
                }
            },
            .ret0 => {
                if (GenLabels) {
                    _ = asm volatile ("LOpRet0:"::);
                }
                if (@call(.always_inline, popStackFrameLocal0, .{&pc, &framePtr})) {
                    if (useGoto) { gotoNext(&pc, jumpTablePtr); }
                    continue;
                } else {
                    return;
                }
            },
            .setFieldReleaseIC => {
                if (GenLabels) {
                    _ = asm volatile ("LOpSetFieldReleaseIC:"::);
                }
                const recv = framePtr[pc[1].arg];
                if (recv.isPointer()) {
                    const obj = stdx.ptrAlignCast(*HeapObject, recv.asPointer());
                    if (obj.common.structId == @ptrCast(*align (1) u16, pc + 4).*) {
                        const lastValue = obj.object.getValuePtr(pc[6].arg);
                        release(vm, lastValue.*);
                        lastValue.* = framePtr[pc[2].arg];
                        pc += 7;
                        if (useGoto) { gotoNext(&pc, jumpTablePtr); }
                        continue;
                    }
                } else {
                    return vm.getFieldMissingSymbolError();
                }
                // Deoptimize.
                pc[0] = cy.OpData{ .code = .setFieldRelease };
                // framePtr[dst] = try gvm.getField(recv, pc[3].arg);
                try @call(.never_inline, gvm.setFieldRelease, .{ recv, pc[3].arg, framePtr[pc[2].arg] });
                pc += 7;
                if (useGoto) { gotoNext(&pc, jumpTablePtr); }
                continue;
            },
            .fieldRetainIC => {
                if (GenLabels) {
                    _ = asm volatile ("LOpFieldRetainIC:"::);
                }
                const recv = framePtr[pc[1].arg];
                const dst = pc[2].arg;
                if (recv.isPointer()) {
                    const obj = stdx.ptrAlignCast(*HeapObject, recv.asPointer());
                    if (obj.common.structId == @ptrCast(*align (1) u16, pc + 4).*) {
                        framePtr[dst] = obj.object.getValue(pc[6].arg);
                        retain(vm, framePtr[dst]);
                        pc += 7;
                        if (useGoto) { gotoNext(&pc, jumpTablePtr); }
                        continue;
                    }
                } else {
                    return vm.getFieldMissingSymbolError();
                }
                // Deoptimize.
                pc[0] = cy.OpData{ .code = .fieldRetain };
                // framePtr[dst] = try gvm.getField(recv, pc[3].arg);
                framePtr[dst] = try @call(.never_inline, gvm.getField, .{ recv, pc[3].arg });
                retain(vm, framePtr[dst]);
                pc += 7;
                if (useGoto) { gotoNext(&pc, jumpTablePtr); }
                continue;
            },
            .forRangeInit => {
                if (GenLabels) {
                    _ = asm volatile ("LOpForRangeInit:"::);
                }
                const start = framePtr[pc[1].arg].toF64();
                const end = framePtr[pc[2].arg].toF64();
                framePtr[pc[2].arg] = Value.initF64(end);
                var step = framePtr[pc[3].arg].toF64();
                if (step < 0) {
                    step = -step;
                }
                framePtr[pc[3].arg] = Value.initF64(step);
                if (start == end) {
                    pc += @ptrCast(*const align(1) u16, pc + 6).* + 7;
                } else {
                    framePtr[pc[4].arg] = Value.initF64(start);
                    framePtr[pc[5].arg] = Value.initF64(start);
                    const offset = @ptrCast(*const align(1) u16, pc + 6).*;
                    pc[offset] = if (start < end)
                        cy.OpData{ .code = .forRange }
                    else
                        cy.OpData{ .code = .forRangeReverse };
                    pc += 8;
                }
                if (useGoto) { gotoNext(&pc, jumpTablePtr); }
                continue;
            },
            .forRange => {
                if (GenLabels) {
                    _ = asm volatile ("LOpForRange:"::);
                }
                const counter = framePtr[pc[1].arg].asF64() + framePtr[pc[2].arg].asF64();
                if (counter < framePtr[pc[3].arg].asF64()) {
                    framePtr[pc[1].arg] = Value.initF64(counter);
                    framePtr[pc[4].arg] = Value.initF64(counter);
                    pc -= @ptrCast(*const align(1) u16, pc + 5).*;
                } else {
                    pc += 7;
                }
                if (useGoto) { gotoNext(&pc, jumpTablePtr); }
                continue;
            },
            .forRangeReverse => {
                if (GenLabels) {
                    _ = asm volatile ("LOpForRangeReverse:"::);
                }
                const counter = framePtr[pc[1].arg].asF64() - framePtr[pc[2].arg].asF64();
                if (counter > framePtr[pc[3].arg].asF64()) {
                    framePtr[pc[1].arg] = Value.initF64(counter);
                    framePtr[pc[4].arg] = Value.initF64(counter);
                    pc -= @ptrCast(*const align(1) u16, pc + 5).*;
                } else {
                    pc += 7;
                }
                if (useGoto) { gotoNext(&pc, jumpTablePtr); }
                continue;
            },
            .jumpNotNone => {
                if (GenLabels) {
                    _ = asm volatile ("LOpJumpNotNone:"::);
                }
                const offset = @ptrCast(*const align(1) i16, &pc[1]).*;
                if (!framePtr[pc[3].arg].isNone()) {
                    @setRuntimeSafety(false);
                    pc += @intCast(usize, offset);
                } else {
                    pc += 4;
                }
                if (useGoto) { gotoNext(&pc, jumpTablePtr); }
                continue;
            },
            .setField => {
                if (GenLabels) {
                    _ = asm volatile ("LOpSetField:"::);
                }
                const fieldId = pc[1].arg;
                const left = pc[2].arg;
                const right = pc[3].arg;
                pc += 4;

                const recv = framePtr[left];
                const val = framePtr[right];
                try gvm.setField(recv, fieldId, val);
                // try @call(.never_inline, gvm.setField, .{recv, fieldId, val});
                if (useGoto) { gotoNext(&pc, jumpTablePtr); }
                continue;
            },
            .fieldRelease => {
                if (GenLabels) {
                    _ = asm volatile ("LOpFieldRelease:"::);
                }
                const fieldId = pc[1].arg;
                const left = pc[2].arg;
                const dst = pc[3].arg;
                pc += 4;
                const recv = framePtr[left];
                framePtr[dst] = try @call(.never_inline, gvm.getField, .{recv, fieldId});
                release(vm, recv);
                if (useGoto) { gotoNext(&pc, jumpTablePtr); }
                continue;
            },
            .field => {
                if (GenLabels) {
                    _ = asm volatile ("LOpField:"::);
                }
                const left = pc[1].arg;
                const dst = pc[2].arg;
                const symId = pc[3].arg;
                const recv = framePtr[left];
                if (recv.isPointer()) {
                    const obj = stdx.ptrAlignCast(*HeapObject, recv.asPointer());
                    // const offset = @call(.never_inline, gvm.getFieldOffset, .{obj, symId });
                    const offset = gvm.getFieldOffset(obj, symId);
                    if (offset != cy.NullU8) {
                        framePtr[dst] = obj.object.getValue(offset);
                        // Inline cache.
                        pc[0] = cy.OpData{ .code = .fieldIC };
                        @ptrCast(*align (1) u16, pc + 4).* = @intCast(u16, obj.common.structId);
                        pc[6] = cy.OpData { .arg = offset };
                    } else {
                        framePtr[dst] = @call(.never_inline, gvm.getFieldFallback, .{obj, gvm.fieldSyms.buf[symId].name});
                    }
                    pc += 7;
                    if (useGoto) { gotoNext(&pc, jumpTablePtr); }
                    continue;
                } else {
                    return vm.getFieldMissingSymbolError();
                }
            },
            .fieldRetain => {
                if (GenLabels) {
                    _ = asm volatile ("LOpFieldRetain:"::);
                }
                const recv = framePtr[pc[1].arg];
                const dst = pc[2].arg;
                const symId = pc[3].arg;
                if (recv.isPointer()) {
                    const obj = stdx.ptrAlignCast(*HeapObject, recv.asPointer());
                    // const offset = @call(.never_inline, gvm.getFieldOffset, .{obj, symId });
                    const offset = gvm.getFieldOffset(obj, symId);
                    if (offset != cy.NullU8) {
                        framePtr[dst] = obj.object.getValue(offset);
                        // Inline cache.
                        pc[0] = cy.OpData{ .code = .fieldRetainIC };
                        @ptrCast(*align (1) u16, pc + 4).* = @intCast(u16, obj.common.structId);
                        pc[6] = cy.OpData { .arg = offset };
                    } else {
                        framePtr[dst] = @call(.never_inline, gvm.getFieldFallback, .{obj, gvm.fieldSyms.buf[symId].name});
                    }
                    retain(vm, framePtr[dst]);
                    pc += 7;
                    if (useGoto) { gotoNext(&pc, jumpTablePtr); }
                    continue;
                } else {
                    return vm.getFieldMissingSymbolError();
                }
            },
            .setFieldRelease => {
                if (GenLabels) {
                    _ = asm volatile ("LOpSetFieldRelease:"::);
                }
                const recv = framePtr[pc[1].arg];
                const val = framePtr[pc[2].arg];
                const symId = pc[3].arg;
                if (recv.isPointer()) {
                    const obj = stdx.ptrAlignCast(*HeapObject, recv.asPointer());
                    // const offset = @call(.never_inline, gvm.getFieldOffset, .{obj, symId });
                    const offset = gvm.getFieldOffset(obj, symId);
                    if (offset != cy.NullU8) {
                        const lastValue = obj.object.getValuePtr(offset);
                        release(vm, lastValue.*);
                        lastValue.* = val;

                        // Inline cache.
                        pc[0] = cy.OpData{ .code = .setFieldReleaseIC };
                        @ptrCast(*align (1) u16, pc + 4).* = @intCast(u16, obj.common.structId);
                        pc[6] = cy.OpData { .arg = offset };
                        pc += 7;
                        if (useGoto) { gotoNext(&pc, jumpTablePtr); }
                        continue;
                    } else {
                        return vm.getFieldMissingSymbolError();
                    }
                } else {
                    return vm.setFieldNotObjectError();
                }
                pc += 7;
                if (useGoto) { gotoNext(&pc, jumpTablePtr); }
                continue;
            },
            .lambda => {
                if (GenLabels) {
                    _ = asm volatile ("LOpLambda:"::);
                }
                const funcPc = pcOffset(vm, pc) - pc[1].arg;
                const numParams = pc[2].arg;
                const numLocals = pc[3].arg;
                const dst = pc[4].arg;
                pc += 5;
<<<<<<< HEAD
                framePtr[dst] = try @call(.never_inline, cy.heap.allocLambda, .{vm, funcPc, numParams, numLocals});
                gotoNext(&pc, jumpTablePtr);
=======
                framePtr[dst] = try @call(.never_inline, vm.allocLambda, .{funcPc, numParams, numLocals});
                if (useGoto) { gotoNext(&pc, jumpTablePtr); }
>>>>>>> 142119ef
                continue;
            },
            .closure => {
                if (GenLabels) {
                    _ = asm volatile ("LOpClosure:"::);
                }
                const funcPc = pcOffset(vm, pc) - pc[1].arg;
                const numParams = pc[2].arg;
                const numCaptured = pc[3].arg;
                const numLocals = pc[4].arg;
                const dst = pc[5].arg;
                const capturedVals = pc[6..6+numCaptured];
                pc += 6 + numCaptured;

<<<<<<< HEAD
                framePtr[dst] = try @call(.never_inline, cy.heap.allocClosure, .{vm, framePtr, funcPc, numParams, numLocals, capturedVals});
                gotoNext(&pc, jumpTablePtr);
=======
                framePtr[dst] = try @call(.never_inline, vm.allocClosure, .{framePtr, funcPc, numParams, numLocals, capturedVals});
                if (useGoto) { gotoNext(&pc, jumpTablePtr); }
>>>>>>> 142119ef
                continue;
            },
            .staticVar => {
                if (GenLabels) {
                    _ = asm volatile ("LOpStaticVar:"::);
                }
                const symId = pc[1].arg;
                const sym = vm.varSyms.buf[symId];
                framePtr[pc[2].arg] = sym.value;
                pc += 3;
                if (useGoto) { gotoNext(&pc, jumpTablePtr); }
                continue;
            },
            .setStaticVar => {
                if (GenLabels) {
                    _ = asm volatile ("LOpSetStaticVar:"::);
                }
                const symId = pc[1].arg;
                vm.varSyms.buf[symId].value = framePtr[pc[2].arg];
                pc += 3;
                if (useGoto) { gotoNext(&pc, jumpTablePtr); }
                continue;
            },
            .staticFunc => {
                if (GenLabels) {
                    _ = asm volatile ("LOpStaticFunc:"::);
                }
                const symId = pc[1].arg;
                framePtr[pc[2].arg] = try cy.heap.allocFuncFromSym(vm, symId);
                pc += 3;
                if (useGoto) { gotoNext(&pc, jumpTablePtr); }
                continue;
            },
            .coreturn => {
                if (GenLabels) {
                    _ = asm volatile ("LOpCoreturn:"::);
                }
                pc += 1;
                if (vm.curFiber != &vm.mainFiber) {
                    const res = cy.fiber.popFiber(vm, cy.NullId, framePtr, framePtr[1]);
                    pc = res.pc;
                    framePtr = res.framePtr;
                }
                if (useGoto) { gotoNext(&pc, jumpTablePtr); }
                continue;
            },
            .coresume => {
                if (GenLabels) {
                    _ = asm volatile ("LOpCoresume:"::);
                }
                const fiber = framePtr[pc[1].arg];
                if (fiber.isPointer()) {
                    const obj = stdx.ptrAlignCast(*HeapObject, fiber.asPointer().?);
                    if (obj.common.structId == cy.FiberS) {
                        if (&obj.fiber != vm.curFiber) {
                            // Only resume fiber if it's not done.
                            if (obj.fiber.pc != cy.NullId) {
                                const res = cy.fiber.pushFiber(vm, pcOffset(vm, pc + 3), framePtr, &obj.fiber, pc[2].arg);
                                pc = res.pc;
                                framePtr = res.framePtr;
                                if (useGoto) { gotoNext(&pc, jumpTablePtr); }
                                continue;
                            }
                        }
                    }
                    cy.arc.releaseObject(vm, obj);
                }
                pc += 3;
                if (useGoto) { gotoNext(&pc, jumpTablePtr); }
                continue;
            },
            .coyield => {
                if (GenLabels) {
                    _ = asm volatile ("LOpCoyield:"::);
                }
                if (vm.curFiber != &vm.mainFiber) {
                    // Only yield on user fiber.
                    const res = cy.fiber.popFiber(vm, pcOffset(vm, pc), framePtr, Value.None);
                    pc = res.pc;
                    framePtr = res.framePtr;
                } else {
                    pc += 3;
                }
                if (useGoto) { gotoNext(&pc, jumpTablePtr); }
                continue;
            },
            .coinit => {
                if (GenLabels) {
                    _ = asm volatile ("LOpCoinit:"::);
                }
                const startArgsLocal = pc[1].arg;
                const numArgs = pc[2].arg;
                const jump = pc[3].arg;
                const initialStackSize = pc[4].arg;
                const dst = pc[5].arg;

                const args = framePtr[startArgsLocal..startArgsLocal + numArgs];
                const fiber = try @call(.never_inline, cy.fiber.allocFiber, .{vm, pcOffset(vm, pc + 6), args, initialStackSize});
                framePtr[dst] = fiber;
                pc += jump;
                if (useGoto) { gotoNext(&pc, jumpTablePtr); }
                continue;
            },
            .mul => {
                if (GenLabels) {
                    _ = asm volatile ("LOpMul:"::);
                }
                const srcLeft = framePtr[pc[1].arg];
                const srcRight = framePtr[pc[2].arg];
                const dstLocal = pc[3].arg;
                pc += 4;
                framePtr[dstLocal] = @call(.never_inline, evalMultiply, .{srcLeft, srcRight});
                if (useGoto) { gotoNext(&pc, jumpTablePtr); }
                continue;
            },
            .div => {
                if (GenLabels) {
                    _ = asm volatile ("LOpDiv:"::);
                }
                const srcLeft = framePtr[pc[1].arg];
                const srcRight = framePtr[pc[2].arg];
                const dstLocal = pc[3].arg;
                pc += 4;
                framePtr[dstLocal] = @call(.never_inline, evalDivide, .{srcLeft, srcRight});
                if (useGoto) { gotoNext(&pc, jumpTablePtr); }
                continue;
            },
            .mod => {
                if (GenLabels) {
                    _ = asm volatile ("LOpMod:"::);
                }
                const srcLeft = framePtr[pc[1].arg];
                const srcRight = framePtr[pc[2].arg];
                const dstLocal = pc[3].arg;
                pc += 4;
                framePtr[dstLocal] = @call(.never_inline, evalMod, .{srcLeft, srcRight});
                if (useGoto) { gotoNext(&pc, jumpTablePtr); }
                continue;
            },
            .pow => {
                if (GenLabels) {
                    _ = asm volatile ("LOpPow:"::);
                }
                const srcLeft = framePtr[pc[1].arg];
                const srcRight = framePtr[pc[2].arg];
                const dstLocal = pc[3].arg;
                pc += 4;
                framePtr[dstLocal] = @call(.never_inline, evalPower, .{srcLeft, srcRight});
                if (useGoto) { gotoNext(&pc, jumpTablePtr); }
                continue;
            },
            .box => {
                if (GenLabels) {
                    _ = asm volatile ("LOpBox:"::);
                }
                const value = framePtr[pc[1].arg];
                retain(vm, value);
                framePtr[pc[2].arg] = try cy.heap.allocBox(vm, value);
                pc += 3;
                if (useGoto) { gotoNext(&pc, jumpTablePtr); }
                continue;
            },
            .setBoxValue => {
                if (GenLabels) {
                    _ = asm volatile ("LOpSetBoxValue:"::);
                }
                const box = framePtr[pc[1].arg];
                const rval = framePtr[pc[2].arg];
                pc += 3;
                if (builtin.mode == .Debug) {
                    std.debug.assert(box.isPointer());
                }
                const obj = stdx.ptrAlignCast(*HeapObject, box.asPointer().?);
                if (builtin.mode == .Debug) {
                    std.debug.assert(obj.common.structId == cy.BoxS);
                }
                obj.box.val = rval;
                if (useGoto) { gotoNext(&pc, jumpTablePtr); }
                continue;
            },
            .setBoxValueRelease => {
                if (GenLabels) {
                    _ = asm volatile ("LOpBoxValueRelease:"::);
                }
                const box = framePtr[pc[1].arg];
                const rval = framePtr[pc[2].arg];
                pc += 3;
                if (builtin.mode == .Debug) {
                    std.debug.assert(box.isPointer());
                }
                const obj = stdx.ptrAlignCast(*HeapObject, box.asPointer().?);
                if (builtin.mode == .Debug) {
                    std.debug.assert(obj.common.structId == cy.BoxS);
                }
                @call(.never_inline, release, .{vm, obj.box.val});
                obj.box.val = rval;
                if (useGoto) { gotoNext(&pc, jumpTablePtr); }
                continue;
            },
            .boxValue => {
                if (GenLabels) {
                    _ = asm volatile ("LOpBoxValue:"::);
                }
                const box = framePtr[pc[1].arg];
                if (box.isPointer()) {
                    const obj = stdx.ptrAlignCast(*HeapObject, box.asPointer().?);
                    if (builtin.mode == .Debug) {
                        std.debug.assert(obj.common.structId == cy.BoxS);
                    }
                    framePtr[pc[2].arg] = obj.box.val;
                } else {
                    if (builtin.mode == .Debug) {
                        std.debug.assert(box.isNone());
                    }
                    framePtr[pc[2].arg] = Value.None;
                }
                pc += 3;
                if (useGoto) { gotoNext(&pc, jumpTablePtr); }
                continue;
            },
            .boxValueRetain => {
                if (GenLabels) {
                    _ = asm volatile ("LOpBoxValueRetain:"::);
                }
                const box = framePtr[pc[1].arg];
                // if (builtin.mode == .Debug) {
                //     std.debug.assert(box.isPointer());
                // }
                // const obj = stdx.ptrAlignCast(*HeapObject, box.asPointer().?);
                // if (builtin.mode == .Debug) {
                //     // const obj = stdx.ptrAlignCast(*HeapObject, box.asPointer().?);
                //     std.debug.assert(obj.common.structId == BoxS);
                // }
                // gvm.stack[gvm.framePtr + pc[2].arg] = obj.box.val;
                // retain(vm, obj.box.val);
                // pc += 3;
                framePtr[pc[2].arg] = @call(.never_inline, boxValueRetain, .{vm, box});
                pc += 3;
                if (useGoto) { gotoNext(&pc, jumpTablePtr); }
                continue;
            },
            .tag => {
                if (GenLabels) {
                    _ = asm volatile ("LOpTag:"::);
                }
                const tagId = pc[1].arg;
                const val = pc[2].arg;
                framePtr[pc[3].arg] = Value.initTag(tagId, val);
                pc += 4;
                if (useGoto) { gotoNext(&pc, jumpTablePtr); }
                continue;
            },
            .tagLiteral => {
                if (GenLabels) {
                    _ = asm volatile ("LOpTagLiteral:"::);
                }
                const symId = pc[1].arg;
                framePtr[pc[2].arg] = Value.initTagLiteral(symId);
                pc += 3;
                if (useGoto) { gotoNext(&pc, jumpTablePtr); }
                continue;
            },
            .tryValue => {
                if (GenLabels) {
                    _ = asm volatile ("LOpTryValue:"::);
                }
                const val = framePtr[pc[1].arg];
                if (!val.isError()) {
                    framePtr[pc[2].arg] = val;
                    pc += 5;
                    if (useGoto) { gotoNext(&pc, jumpTablePtr); }
                    continue;
                } else {
                    if (framePtr != vm.stack.ptr) {
                        framePtr[0] = val;
                        pc += @ptrCast(*const align(1) u16, pc + 3).*;
                        if (useGoto) { gotoNext(&pc, jumpTablePtr); }
                        continue;
                    } else {
                        // Panic on root block.
                        vm.panicType = .err;
                        vm.panicPayload = val.val;
                        return error.Panic;
                    }
                }
            },
            .bitwiseAnd => {
                if (GenLabels) {
                    _ = asm volatile ("LOpBitwiseAnd:"::);
                }
                const left = framePtr[pc[1].arg];
                const right = framePtr[pc[2].arg];
                framePtr[pc[3].arg] = @call(.never_inline, evalBitwiseAnd, .{left, right});
                pc += 4;
                if (useGoto) { gotoNext(&pc, jumpTablePtr); }
                continue;
            },
            .bitwiseOr => {
                if (GenLabels) {
                    _ = asm volatile ("LOpBitwiseOr:"::);
                }
                const left = framePtr[pc[1].arg];
                const right = framePtr[pc[2].arg];
                framePtr[pc[3].arg] = @call(.never_inline, evalBitwiseOr, .{left, right});
                pc += 4;
                if (useGoto) { gotoNext(&pc, jumpTablePtr); }
                continue;
            },
            .bitwiseXor => {
                if (GenLabels) {
                    _ = asm volatile ("LOpBitwiseXor:"::);
                }
                const left = framePtr[pc[1].arg];
                const right = framePtr[pc[2].arg];
                framePtr[pc[3].arg] = @call(.never_inline, evalBitwiseXor, .{left, right});
                pc += 4;
                if (useGoto) { gotoNext(&pc, jumpTablePtr); }
                continue;
            },
            .bitwiseNot => {
                if (GenLabels) {
                    _ = asm volatile ("LOpBitwiseNot:"::);
                }
                const val = framePtr[pc[1].arg];
                framePtr[pc[2].arg] = @call(.never_inline, evalBitwiseNot, .{val});
                pc += 3;
                if (useGoto) { gotoNext(&pc, jumpTablePtr); }
                continue;
            },
            .bitwiseLeftShift => {
                if (GenLabels) {
                    _ = asm volatile ("LOpBitwiseLeftShift:"::);
                }
                const left = framePtr[pc[1].arg];
                const right = framePtr[pc[2].arg];
                framePtr[pc[3].arg] = @call(.never_inline, evalBitwiseLeftShift, .{left, right});
                pc += 4;
                if (useGoto) { gotoNext(&pc, jumpTablePtr); }
                continue;
            },
            .bitwiseRightShift => {
                if (GenLabels) {
                    _ = asm volatile ("LOpBitwiseRightShift:"::);
                }
                const left = framePtr[pc[1].arg];
                const right = framePtr[pc[2].arg];
                framePtr[pc[3].arg] = @call(.never_inline, evalBitwiseRightShift, .{left, right});
                pc += 4;
                if (useGoto) { gotoNext(&pc, jumpTablePtr); }
                continue;
            },
            .setCapValToFuncSyms => {
                if (GenLabels) {
                    _ = asm volatile ("LOpSetCapValToFuncSyms:"::);
                }
                const capVal = framePtr[pc[1].arg];
                const numSyms = pc[2].arg;
                const syms = pc[3..3+numSyms*2];
                @call(.never_inline, setCapValToFuncSyms, .{ vm, capVal, numSyms, syms });
                pc += 3 + numSyms*2;
                if (useGoto) { gotoNext(&pc, jumpTablePtr); }
                continue;
            },
            .callObjSym => {
                if (GenLabels) {
                    _ = asm volatile ("LOpCallObjSym:"::);
                }
                const startLocal = pc[1].arg;
                const numArgs = pc[2].arg;
                const numRet = pc[3].arg;
                const symId = pc[4].arg;

                const recv = &framePtr[startLocal + numArgs + 4 - 1];
                var obj: *HeapObject = undefined;
                var typeId: u32 = undefined;
                if (recv.isPointer()) {
                    obj = recv.asHeapObject(*HeapObject);
                    typeId = obj.common.structId;
                } else {
                    obj = @ptrCast(*HeapObject, recv);
                    typeId = recv.getPrimitiveTypeId();
                }

                if (vm.getCallObjSym(typeId, symId)) |sym| {
                    const res = try @call(.never_inline, vm.callSymEntry, .{pc, framePtr, sym, obj, typeId, startLocal, numArgs, numRet });
                    pc = res.pc;
                    framePtr = res.framePtr;
                } else {
                    const res = try @call(.never_inline, callObjSymFallback, .{vm, pc, framePtr, obj, typeId, symId, startLocal, numArgs, numRet});
                    pc = res.pc;
                    framePtr = res.framePtr;
                }
                if (useGoto) { gotoNext(&pc, jumpTablePtr); }
                continue;
            },
            .callSym => {
                if (GenLabels) {
                    _ = asm volatile ("LOpCallSym:"::);
                }
                const startLocal = pc[1].arg;
                const numArgs = pc[2].arg;
                const numRet = pc[3].arg;
                const symId = pc[4].arg;
                const res = try @call(.never_inline, vm.callSym, .{pc, framePtr, symId, startLocal, numArgs, @intCast(u2, numRet)});
                pc = res.pc;
                framePtr = res.framePtr;
                if (useGoto) { gotoNext(&pc, jumpTablePtr); }
                continue;
            },
            .match => {
                if (GenLabels) {
                    _ = asm volatile ("LOpMatch:"::);
                }
                const expr = framePtr[pc[1].arg];
                const numCases = pc[2].arg;
                var i: u32 = 0;
                while (i < numCases) : (i += 1) {
                    const right = framePtr[pc[3 + i * 3].arg];
                    // Can immediately match numbers, objects, primitives.
                    const cond = if (expr.val == right.val) true else 
                        @call(.never_inline, evalCompareBool, .{vm, expr, right});
                    if (cond) {
                        // Jump.
                        pc += @ptrCast(*align (1) u16, pc + 4 + i * 3).*;
                        break;
                    }
                }
                // else case
                if (i == numCases) {
                    pc += @ptrCast(*align (1) u16, pc + 4 + i * 3 - 1).*;
                }
                if (useGoto) { gotoNext(&pc, jumpTablePtr); }
                continue;
            },
            .end => {
                if (GenLabels) {
                    _ = asm volatile ("LOpEnd:"::);
                }
                vm.endLocal = pc[1].arg;
                pc += 2;
                vm.curFiber.pc = @intCast(u32, pcOffset(vm, pc));
                return error.End;
            },
        }
    }
}

fn popStackFrameLocal0(pc: *[*]const cy.OpData, framePtr: *[*]Value) linksection(cy.HotSection) bool {
    const retFlag = framePtr.*[1].retInfo.retFlag;
    const reqNumArgs = framePtr.*[1].retInfo.numRetVals;
    if (reqNumArgs == 0) {
        pc.* = framePtr.*[2].retPcPtr;
        framePtr.* = framePtr.*[3].retFramePtr;
        // return retFlag == 0;
        return !retFlag;
    } else {
        switch (reqNumArgs) {
            0 => unreachable,
            1 => {
                framePtr.*[0] = Value.None;
            },
            // 2 => {
            //     framePtr.*[0] = Value.None;
            //     framePtr.*[1] = Value.None;
            // },
            // 3 => {
            //     framePtr.*[0] = Value.None;
            //     framePtr.*[1] = Value.None;
            //     framePtr.*[2] = Value.None;
            // },
            else => unreachable,
        }
        pc.* = framePtr.*[2].retPcPtr;
        framePtr.* = framePtr.*[3].retFramePtr;
        // return retFlag == 0;
        return !retFlag;
    }
}

fn popStackFrameLocal1(vm: *VM, pc: *[*]const cy.OpData, framePtr: *[*]Value) linksection(cy.HotSection) bool {
    const retFlag = framePtr.*[1].retInfo.retFlag;
    const reqNumArgs = framePtr.*[1].retInfo.numRetVals;
    if (reqNumArgs == 1) {
        pc.* = framePtr.*[2].retPcPtr;
        framePtr.* = framePtr.*[3].retFramePtr;
        // return retFlag == 0;
        return !retFlag;
    } else {
        switch (reqNumArgs) {
            0 => {
                release(vm, framePtr.*[0]);
            },
            1 => unreachable,
            // 2 => {
            //     framePtr.*[1] = Value.None;
            // },
            // 3 => {
            //     framePtr.*[1] = Value.None;
            //     framePtr.*[2] = Value.None;
            // },
            else => unreachable,
        }
        pc.* = framePtr.*[2].retPcPtr;
        framePtr.* = framePtr.*[3].retFramePtr;
        // return retFlag == 0;
        return !retFlag;
    }
}

fn dumpEvalOp(vm: *const VM, pc: [*]const cy.OpData) void {
    const offset = pcOffset(vm, pc);
    switch (pc[0].code) {
        .callObjSym => {
            log.debug("{} op: {s} {any}", .{offset, @tagName(pc[0].code), std.mem.sliceAsBytes(pc[1..14])});
        },
        .callSym => {
            log.debug("{} op: {s} {any}", .{offset, @tagName(pc[0].code), std.mem.sliceAsBytes(pc[1..11])});
        },
        .release => {
            const local = pc[1].arg;
            log.debug("{} op: {s} {}", .{offset, @tagName(pc[0].code), local});
        },
        .copy => {
            const local = pc[1].arg;
            const dst = pc[2].arg;
            log.debug("{} op: {s} {} {}", .{offset, @tagName(pc[0].code), local, dst});
        },
        .copyRetainSrc => {
            const src = pc[1].arg;
            const dst = pc[2].arg;
            log.debug("{} op: {s} {} {}", .{offset, @tagName(pc[0].code), src, dst});
        },
        .map => {
            const startLocal = pc[1].arg;
            const numEntries = pc[2].arg;
            const startConst = pc[3].arg;
            log.debug("{} op: {s} {} {} {}", .{offset, @tagName(pc[0].code), startLocal, numEntries, startConst});
        },
        .constI8 => {
            const val = pc[1].arg;
            const dst = pc[2].arg;
            log.debug("{} op: {s} [{}] -> %{}", .{offset, @tagName(pc[0].code), @bitCast(i8, val), dst});
        },
        .add => {
            const left = pc[1].arg;
            const right = pc[2].arg;
            const dst = pc[3].arg;
            log.debug("{} op: {s} {} {} -> %{}", .{offset, @tagName(pc[0].code), left, right, dst});
        },
        .constOp => {
            const idx = pc[1].arg;
            const dst = pc[2].arg;
            const val = Value{ .val = vm.consts[idx].val };
            log.debug("{} op: {s} [{s}] -> %{}", .{offset, @tagName(pc[0].code), vm.valueToTempString(val), dst});
        },
        .end => {
            const endLocal = pc[1].arg;
            log.debug("{} op: {s} {}", .{offset, @tagName(pc[0].code), endLocal});
        },
        .setInitN => {
            const numLocals = pc[1].arg;
            const locals = pc[2..2+numLocals];
            log.debug("{} op: {s} {}", .{offset, @tagName(pc[0].code), numLocals});
            for (locals) |local| {
                log.debug("{}", .{local.arg});
            }
        },
        else => {
            const len = cy.getInstLenAt(pc);
            log.debug("{} op: {s} {any}", .{offset, @tagName(pc[0].code), std.mem.sliceAsBytes(pc[1..len])});
        },
    }
}

pub const EvalError = error{
    Panic,
    ParseError,
    CompileError,
    OutOfMemory,
    NoEndOp,
    End,
    OutOfBounds,
    StackOverflow,
    NoDebugSym,
};

pub const StackTrace = struct {
    frames: []const StackFrame = &.{},

    fn deinit(self: *StackTrace, alloc: std.mem.Allocator) void {
        alloc.free(self.frames);
    }

    pub fn dump(self: *const StackTrace, vm: *const VM) !void {
        @setCold(true);
        var arrowBuf: std.ArrayListUnmanaged(u8) = .{};
        var w = arrowBuf.writer(vm.alloc);
        defer arrowBuf.deinit(vm.alloc);

        for (self.frames) |frame| {
            const lineEnd = std.mem.indexOfScalarPos(u8, vm.compiler.src, frame.lineStartPos, '\n') orelse vm.compiler.src.len;
            arrowBuf.clearRetainingCapacity();
            try w.writeByteNTimes(' ', frame.col);
            try w.writeByte('^');
            fmt.printStderr(
                \\{}:{}:{} {}:
                \\{}
                \\{}
                \\
            , &.{
                fmt.v(frame.uri), fmt.v(frame.line+1), fmt.v(frame.col+1), fmt.v(frame.name),
                fmt.v(vm.compiler.src[frame.lineStartPos..lineEnd]), fmt.v(arrowBuf.items),
            });
        }
    }
};

pub const StackFrame = struct {
    /// Name identifier (eg. function name)
    name: []const u8,
    /// Source location.
    uri: []const u8,
    /// Starts at 0.
    line: u32,
    /// Starts at 0.
    col: u32,
    /// Where the line starts in the source file.
    lineStartPos: u32,
};

const ObjectSymKey = struct {
    structId: TypeId,
    symId: SymbolId,
};

/// See `reserveFuncParams` for stack layout.
/// numArgs does not include the callee.
pub fn call(vm: *VM, pc: *[*]cy.OpData, framePtr: *[*]Value, callee: Value, startLocal: u8, numArgs: u8, retInfo: Value) !void {
    if (callee.isPointer()) {
        const obj = stdx.ptrAlignCast(*HeapObject, callee.asPointer().?);
        switch (obj.common.structId) {
            cy.ClosureS => {
                if (numArgs != obj.closure.numParams) {
                    log.debug("params/args mismatch {} {}", .{numArgs, obj.lambda.numParams});
                    // Release func and args.
                    for (framePtr.*[startLocal + 4..startLocal + 4 + numArgs]) |val| {
                        release(vm, val);
                    }
                    framePtr.*[startLocal] = Value.initErrorTagLit(@enumToInt(bindings.TagLit.InvalidSignature));
                    return;
                }

                if (@ptrToInt(framePtr.* + startLocal + obj.closure.numLocals) >= @ptrToInt(vm.stackEndPtr)) {
                    return error.StackOverflow;
                }

                const retFramePtr = Value{ .retFramePtr = framePtr.* };
                framePtr.* += startLocal;
                framePtr.*[1] = retInfo;
                framePtr.*[2] = Value{ .retPcPtr = pc.* };
                framePtr.*[3] = retFramePtr;
                pc.* = vm.toPc(obj.closure.funcPc);

                // Copy over captured vars to new call stack locals.
                const src = obj.closure.getCapturedValuesPtr()[0..obj.closure.numCaptured];
                std.mem.copy(Value, framePtr.*[numArgs + 4 + 1..numArgs + 4 + 1 + obj.closure.numCaptured], src);
            },
            cy.LambdaS => {
                if (numArgs != obj.lambda.numParams) {
                    log.debug("params/args mismatch {} {}", .{numArgs, obj.lambda.numParams});
                    // Release func and args.
                    for (framePtr.*[startLocal + 4..startLocal + 4 + numArgs]) |val| {
                        release(vm, val);
                    }
                    framePtr.*[startLocal] = Value.initErrorTagLit(@enumToInt(bindings.TagLit.InvalidSignature));
                    return;
                }

                if (@ptrToInt(framePtr.* + startLocal + obj.lambda.numLocals) >= @ptrToInt(vm.stackEndPtr)) {
                    return error.StackOverflow;
                }

                const retFramePtr = Value{ .retFramePtr = framePtr.* };
                framePtr.* += startLocal;
                framePtr.*[1] = retInfo;
                framePtr.*[2] = Value{ .retPcPtr = pc.* };
                framePtr.*[3] = retFramePtr;
                pc.* = vm.toPc(obj.lambda.funcPc);
            },
            cy.NativeFunc1S => {
                if (numArgs != obj.nativeFunc1.numParams) {
                    log.debug("params/args mismatch {} {}", .{numArgs, obj.lambda.numParams});
                    for (framePtr.*[startLocal + 4..startLocal + 4 + numArgs]) |val| {
                        release(vm, val);
                    }
                    framePtr.*[startLocal] = Value.initErrorTagLit(@enumToInt(bindings.TagLit.InvalidSignature));
                    return;
                }

                vm.pc = pc.*;
                const newFramePtr = framePtr.* + startLocal;
                vm.framePtr = newFramePtr;
                const res = obj.nativeFunc1.func(@ptrCast(*UserVM, vm), newFramePtr + 4, numArgs);
                newFramePtr[0] = res;
            },
            else => {},
        }
    } else {
        stdx.panic("not a function");
    }
}

pub fn callNoInline(vm: *VM, pc: *[*]cy.OpData, framePtr: *[*]Value, callee: Value, startLocal: u8, numArgs: u8, retInfo: Value) !void {
    if (callee.isPointer()) {
        const obj = stdx.ptrAlignCast(*cy.HeapObject, callee.asPointer().?);
        switch (obj.common.structId) {
            cy.ClosureS => {
                if (numArgs != obj.closure.numParams) {
                    stdx.panic("params/args mismatch");
                }

                if (@ptrToInt(framePtr.* + startLocal + obj.closure.numLocals) >= @ptrToInt(vm.stack.ptr) + (vm.stack.len << 3)) {
                    return error.StackOverflow;
                }

                pc.* = vm.toPc(obj.closure.funcPc);
                framePtr.* += startLocal;
                framePtr.*[1] = retInfo;

                // Copy over captured vars to new call stack locals.
                const src = obj.closure.getCapturedValuesPtr()[0..obj.closure.numCaptured];
                std.mem.copy(Value, framePtr.*[numArgs + 4 + 1..numArgs + 4 + 1 + obj.closure.numCaptured], src);
            },
            cy.LambdaS => {
                if (numArgs != obj.lambda.numParams) {
                    log.debug("params/args mismatch {} {}", .{numArgs, obj.lambda.numParams});
                    stdx.fatal();
                }

                if (@ptrToInt(framePtr.* + startLocal + obj.lambda.numLocals) >= @ptrToInt(vm.stack.ptr) + (vm.stack.len << 3)) {
                    return error.StackOverflow;
                }

                const retFramePtr = Value{ .retFramePtr = framePtr.* };
                framePtr.* += startLocal;
                framePtr.*[1] = retInfo;
                framePtr.*[2] = Value{ .retPcPtr = pc.* + 14 };
                framePtr.*[3] = retFramePtr;
                pc.* = vm.toPc(obj.lambda.funcPc);
            },
            cy.NativeFunc1S => {
                vm.pc = pc.*;
                const newFramePtr = framePtr.* + startLocal;
                vm.framePtr = newFramePtr;
                const res = obj.nativeFunc1.func(@ptrCast(*UserVM, vm), newFramePtr + 4, numArgs);
                newFramePtr[0] = res;
                cy.arc.releaseObject(vm, obj);
                pc.* += 14;
            },
            else => {},
        }
    } else {
        stdx.panic("not a function");
    }
}

fn getObjectFunctionFallback(vm: *VM, obj: *const HeapObject, typeId: u32, symId: SymbolId) !Value {
    @setCold(true);
    _ = obj;
    // Map fallback is no longer supported since cleanup of recv is not auto generated by the compiler.
    // In the future, this may invoke the exact method signature or call a custom overloaded function.
    // if (typeId == MapS) {
    //     const name = vm.methodSymExtras.buf[symId];
    //     const heapMap = stdx.ptrAlignCast(*const MapInner, &obj.map.inner);
    //     if (heapMap.getByString(vm, name)) |val| {
    //         return val;
    //     }
    // }

    return vm.panicFmt("Missing method symbol `{}` from receiver of type `{}`.", &.{
        v(vm.methodSymExtras.buf[symId]), v(vm.structs.buf[typeId].name),
    });
}

/// Use new pc local to avoid deoptimization.
fn callObjSymFallback(vm: *VM, pc: [*]cy.OpData, framePtr: [*]Value, obj: *HeapObject, typeId: u32, symId: SymbolId, startLocal: u8, numArgs: u8, reqNumRetVals: u8) linksection(cy.Section) !PcFramePtr {
    @setCold(true);
    // const func = try @call(.never_inline, getObjectFunctionFallback, .{obj, symId});
    const func = try getObjectFunctionFallback(vm, obj, typeId, symId);

    retain(vm, func);
    cy.arc.releaseObject(vm, obj);

    // Replace receiver with function.
    framePtr[startLocal + 4 + numArgs - 1] = func;
    // const retInfo = buildReturnInfo(pc, framePtrOffset(framePtr), reqNumRetVals, true);
    const retInfo = buildReturnInfo2(reqNumRetVals, true);
    var newPc = pc;
    var newFramePtr = framePtr;
    try @call(.always_inline, callNoInline, .{vm, &newPc, &newFramePtr, func, startLocal, numArgs-1, retInfo});
    return PcFramePtr{
        .pc = newPc,
        .framePtr = newFramePtr,
    };
}

fn callSymEntryNoInline(vm: *VM, pc: [*]const cy.OpData, framePtr: [*]Value, sym: MethodSym, obj: *HeapObject, startLocal: u8, numArgs: u8, comptime reqNumRetVals: u2) linksection(cy.HotSection) !PcFramePtr {
    switch (sym.entryT) {
        .func => {
            if (@ptrToInt(framePtr + startLocal + sym.inner.func.numLocals) >= @ptrToInt(gvm.stack.ptr) + 8 * gvm.stack.len) {
                return error.StackOverflow;
            }

            // const retInfo = buildReturnInfo(pc, framePtrOffset(framePtr), reqNumRetVals, true);
            const retInfo = buildReturnInfo(reqNumRetVals, true);
            const newFramePtr = framePtr + startLocal;
            newFramePtr[1] = retInfo;
            return PcFramePtr{
                .pc = vm.toPc(sym.inner.func.pc),
                .framePtr = newFramePtr,
            };
        },
        .nativeFunc1 => {
            // gvm.pc += 3;
            const newFramePtr = framePtr + startLocal;
            gvm.pc = pc;
            gvm.framePtr = framePtr;
            const res = sym.inner.nativeFunc1(@ptrCast(*UserVM, &gvm), obj, newFramePtr+4, numArgs);
            if (reqNumRetVals == 1) {
                newFramePtr[0] = res;
            } else {
                switch (reqNumRetVals) {
                    0 => {
                        // Nop.
                    },
                    1 => stdx.panic("not possible"),
                    2 => {
                        stdx.panic("unsupported require 2 ret vals");
                    },
                    3 => {
                        stdx.panic("unsupported require 3 ret vals");
                    },
                }
            }
            return PcFramePtr{
                .pc = gvm.pc,
                .framePtr = framePtr,
            };
        },
        .nativeFunc2 => {
            // gvm.pc += 3;
            const newFramePtr = gvm.framePtr + startLocal;
            gvm.pc = pc;
            const res = sym.inner.nativeFunc2(@ptrCast(*UserVM, &gvm), obj, @ptrCast([*]const Value, newFramePtr+4), numArgs);
            if (reqNumRetVals == 2) {
                gvm.stack[newFramePtr] = res.left;
                gvm.stack[newFramePtr+1] = res.right;
            } else {
                switch (reqNumRetVals) {
                    0 => {
                        // Nop.
                    },
                    1 => unreachable,
                    2 => {
                        unreachable;
                    },
                    3 => {
                        unreachable;
                    },
                }
            }
        },
        // else => {
        //     // stdx.panicFmt("unsupported {}", .{sym.entryT});
        //     unreachable;
        // },
    }
    return pc;
}


/// Given pc position, return the end locals pc in the same frame.
/// TODO: Memoize this function.
pub fn pcToEndLocalsPc(vm: *const VM, pc: usize) u32 {
    const idx = debug.indexOfDebugSym(vm, pc) orelse {
        stdx.panic("Missing debug symbol.");
    };
    const sym = vm.debugTable[idx];
    if (sym.frameLoc != cy.NullId) {
        const node = vm.compiler.nodes[sym.frameLoc];
        return node.head.func.genEndLocalsPc;
    } else return cy.NullId;
}

pub inline fn buildReturnInfo2(numRetVals: u8, comptime cont: bool) linksection(cy.HotSection) Value {
    return Value{
        .retInfo = .{
            .numRetVals = numRetVals,
            // .retFlag = if (cont) 0 else 1,
            .retFlag = !cont,
        },
    };
}

pub inline fn buildReturnInfo(comptime numRetVals: u2, comptime cont: bool) linksection(cy.HotSection) Value {
    return Value{
        .retInfo = .{
            .numRetVals = numRetVals,
            // .retFlag = if (cont) 0 else 1,
            .retFlag = !cont,
        },
    };
}

pub inline fn pcOffset(vm: *const VM, pc: [*]const cy.OpData) u32 {
    return @intCast(u32, @ptrToInt(pc) - @ptrToInt(vm.ops.ptr));
}

pub inline fn framePtrOffsetFrom(stackPtr: [*]const Value, framePtr: [*]const Value) usize {
    // Divide by eight.
    return (@ptrToInt(framePtr) - @ptrToInt(stackPtr)) >> 3;
}

pub inline fn framePtrOffset(framePtr: [*]const Value) usize {
    // Divide by eight.
    return (@ptrToInt(framePtr) - @ptrToInt(gvm.stack.ptr)) >> 3;
}

pub inline fn toFramePtr(offset: usize) [*]Value {
    return @ptrCast([*]Value, &gvm.stack[offset]);
}

pub const PcFramePtr = struct {
    pc: [*]cy.OpData,
    framePtr: [*]Value,
};

fn boxValueRetain(vm: *VM, box: Value) linksection(cy.HotSection) Value {
    @setCold(true);
    if (box.isPointer()) {
        const obj = stdx.ptrAlignCast(*HeapObject, box.asPointer().?);
        if (builtin.mode == .Debug) {
            std.debug.assert(obj.common.structId == cy.BoxS);
        }
        retain(vm, obj.box.val);
        return obj.box.val;
    } else {
        // Box can be none if used before captured var was initialized.
        if (builtin.mode == .Debug) {
            std.debug.assert(box.isNone());
        }
        return Value.None;
    }
}

fn setCapValToFuncSyms(vm: *VM, capVal: Value, numSyms: u8, syms: []const cy.OpData) void {
    @setCold(true);
    var i: u32 = 0;
    while (i < numSyms) : (i += 1) {
        const capVarIdx = syms[i * 2 + 1].arg;
        const sym = vm.funcSyms.buf[syms[i*2].arg];
        const ptr = sym.inner.closure.getCapturedValuesPtr();
        ptr[capVarIdx] = capVal;
    }
    cy.arc.retainInc(vm, capVal, numSyms);
}

/// Like Value.dump but shows heap values.
pub fn dumpValue(vm: *const VM, val: Value) void {
    if (val.isNumber()) {
        fmt.printStdout("Number {}\n", &.{ v(val.asF64()) });
    } else {
        if (val.isPointer()) {
            const obj = stdx.ptrAlignCast(*cy.HeapObject, val.asPointer().?);
            switch (obj.common.structId) {
                cy.ListS => fmt.printStdout("List {} len={}\n", &.{v(obj), v(obj.list.list.len)}),
                cy.MapS => fmt.printStdout("Map {} size={}\n", &.{v(obj), v(obj.map.inner.size)}),
                cy.AstringT => {
                    const str = obj.astring.getConstSlice();
                    if (str.len > 20) {
                        fmt.printStdout("String {} len={} str=\"{}\"...\n", &.{v(obj), v(str.len), v(str[0..20])});
                    } else {
                        fmt.printStdout("String {} len={} str=\"{}\"\n", &.{v(obj), v(str.len), v(str)});
                    }
                },
                cy.UstringT => {
                    const str = obj.ustring.getConstSlice();
                    if (str.len > 20) {
                        fmt.printStdout("String {} len={} str=\"{}\"...\n", &.{v(obj), v(str.len), v(str[0..20])});
                    } else {
                        fmt.printStdout("String {} len={} str=\"{}\"\n", &.{v(obj), v(str.len), v(str)});
                    }
                },
                cy.LambdaS => fmt.printStdout("Lambda {}\n", &.{v(obj)}),
                cy.ClosureS => fmt.printStdout("Closure {}\n", &.{v(obj)}),
                cy.FiberS => fmt.printStdout("Fiber {}\n", &.{v(obj)}),
                cy.NativeFunc1S => fmt.printStdout("NativeFunc {}\n", &.{v(obj)}),
                else => {
                    fmt.printStdout("HeapObject {} {} {}\n", &.{v(obj), v(obj.common.structId), v(vm.structs.buf[obj.common.structId].name)});
                },
            }
        } else {
            switch (val.getTag()) {
                cy.NoneT => {
                    fmt.printStdout("None\n", &.{});
                },
                cy.StaticUstringT,
                cy.StaticAstringT => {
                    const slice = val.asStaticStringSlice();
                    if (slice.len() > 20) {
                        fmt.printStdout("Const String len={} str=\"{s}\"...\n", &.{v(slice.len()), v(vm.strBuf[slice.start..20])});
                    } else {
                        fmt.printStdout("Const String len={} str=\"{}\"\n", &.{v(slice.len()), v(vm.strBuf[slice.start..slice.end])});
                    }
                },
                else => {
                    fmt.printStdout("{}\n", &.{v(val.val)});
                },
            }
        }
    }
}

const RelFuncSigKey = KeyU64;

pub const KeyU96 = extern union {
    val: extern struct {
        a: u64,
        b: u32,
    },
    absLocalSymKey: extern struct {
        localParentSymId: u32,
        nameId: u32,
        numParams: u32,
    },
    rtFuncSymKey: extern struct {
        // TODO: Is it enough to just use the final resolved func sym id?
        resolvedParentSymId: u32,
        nameId: u32,
        numParams: u32,
    },
};

pub const KeyU96Context = struct {
    pub fn hash(_: @This(), key: KeyU96) u64 {
        var hasher = std.hash.Wyhash.init(0);
        @call(.always_inline, hasher.update, .{std.mem.asBytes(&key.val.a)});
        @call(.always_inline, hasher.update, .{std.mem.asBytes(&key.val.b)});
        return hasher.final();
    }
    pub fn eql(_: @This(), a: KeyU96, b: KeyU96) bool {
        return a.val.a == b.val.a and a.val.b == b.val.b;
    }
};

pub const KeyU64 = extern union {
    val: u64,
    absResolvedSymKey: extern struct {
        resolvedParentSymId: u32,
        nameId: u32,
    },
    absResolvedFuncSymKey: extern struct {
        resolvedSymId: sema.ResolvedSymId,
        numParams: u32,
    },
    relModuleSymKey: extern struct {
        nameId: u32,
        numParams: u32,
    },
    rtVarSymKey: extern struct {
        resolvedParentSymId: u32,
        nameId: u32,
    },
    relFuncSigKey: extern struct {
        nameId: u32,
        numParams: u32,
    },
    structKey: extern struct {
        nameId: u32,
        uniqId: u32,
    },
};

pub const KeyU64Context = struct {
    pub fn hash(_: @This(), key: KeyU64) linksection(cy.Section) u64 {
        return std.hash.Wyhash.hash(0, std.mem.asBytes(&key.val));
    }
    pub fn eql(_: @This(), a: KeyU64, b: KeyU64) linksection(cy.Section) bool {
        return a.val == b.val;
    }
};

/// Absolute func symbol signature key.
pub const AbsFuncSigKey = KeyU96;

/// Absolute var signature key.
const AbsVarSigKey = KeyU64;

const SliceWriter = struct {
    buf: []u8,
    idx: *u32,

    pub const Error = error{OutOfMemory};

    fn reset(self: *SliceWriter) void {
        self.idx.* = 0;
    }

    inline fn pos(self: *const SliceWriter) u32 {
        return self.idx.*;
    }

    inline fn sliceFrom(self: *const SliceWriter, start: u32) []const u8 {
        return self.buf[start..self.idx.*];
    }

    pub fn write(self: SliceWriter, data: []const u8) linksection(cy.Section) Error!usize {
        if (builtin.mode != .ReleaseFast) {
            if (self.idx.* + data.len > self.buf.len) {
                return Error.OutOfMemory;
            }
        }
        std.mem.copy(u8, self.buf[self.idx.*..self.idx.*+data.len], data);
        self.idx.* += @intCast(u32, data.len);
        return data.len;
    }

    pub fn writeAll(self: SliceWriter, data: []const u8) linksection(cy.Section) Error!void {
        _ = try self.write(data);
    }

    pub fn writeByteNTimes(self: SliceWriter, byte: u8, n: usize) linksection(cy.Section) Error!void {
        if (builtin.mode != .ReleaseFast) {
            if (self.idx.* + n > self.buf.len) {
                return Error.OutOfMemory;
            }
        }
        std.mem.set(u8, self.buf[self.idx.*..self.idx.*+n], byte);
        self.idx.* += @intCast(u32, n);
    }
};

pub const EvalConfig = struct {
    /// Whether this process intends to perform eval once and exit.
    /// In that scenario, the compiler can skip generating the final release ops for the main block.
    singleRun: bool = false,
};<|MERGE_RESOLUTION|>--- conflicted
+++ resolved
@@ -2872,13 +2872,8 @@
                 }
                 const dst = pc[1].arg;
                 pc += 2;
-<<<<<<< HEAD
                 framePtr[dst] = try cy.heap.allocEmptyMap(vm);
-                gotoNext(&pc, jumpTablePtr);
-=======
-                framePtr[dst] = try vm.allocEmptyMap();
-                if (useGoto) { gotoNext(&pc, jumpTablePtr); }
->>>>>>> 142119ef
+                if (useGoto) { gotoNext(&pc, jumpTablePtr); }
                 continue;
             },
             .objectSmall => {
@@ -2920,13 +2915,8 @@
                 const keyIdxes = pc[4..4+numEntries];
                 pc += 4 + numEntries;
                 const vals = framePtr[startLocal .. startLocal + numEntries];
-<<<<<<< HEAD
                 framePtr[dst] = try cy.heap.allocMap(vm, keyIdxes, vals);
-                gotoNext(&pc, jumpTablePtr);
-=======
-                framePtr[dst] = try vm.allocMap(keyIdxes, vals);
-                if (useGoto) { gotoNext(&pc, jumpTablePtr); }
->>>>>>> 142119ef
+                if (useGoto) { gotoNext(&pc, jumpTablePtr); }
                 continue;
             },
             .slice => {
@@ -3514,13 +3504,8 @@
                 const numLocals = pc[3].arg;
                 const dst = pc[4].arg;
                 pc += 5;
-<<<<<<< HEAD
                 framePtr[dst] = try @call(.never_inline, cy.heap.allocLambda, .{vm, funcPc, numParams, numLocals});
-                gotoNext(&pc, jumpTablePtr);
-=======
-                framePtr[dst] = try @call(.never_inline, vm.allocLambda, .{funcPc, numParams, numLocals});
-                if (useGoto) { gotoNext(&pc, jumpTablePtr); }
->>>>>>> 142119ef
+                if (useGoto) { gotoNext(&pc, jumpTablePtr); }
                 continue;
             },
             .closure => {
@@ -3535,13 +3520,8 @@
                 const capturedVals = pc[6..6+numCaptured];
                 pc += 6 + numCaptured;
 
-<<<<<<< HEAD
                 framePtr[dst] = try @call(.never_inline, cy.heap.allocClosure, .{vm, framePtr, funcPc, numParams, numLocals, capturedVals});
-                gotoNext(&pc, jumpTablePtr);
-=======
-                framePtr[dst] = try @call(.never_inline, vm.allocClosure, .{framePtr, funcPc, numParams, numLocals, capturedVals});
-                if (useGoto) { gotoNext(&pc, jumpTablePtr); }
->>>>>>> 142119ef
+                if (useGoto) { gotoNext(&pc, jumpTablePtr); }
                 continue;
             },
             .staticVar => {
